--- conflicted
+++ resolved
@@ -246,12 +246,12 @@
 
 Method    | Description                                                                                                                | Is Idempotent
 ------- | -------------------------------------------------------------------------------------------------------------------------- | -------------
-GET     | Return the current value of a resource                                                                                      | True
-PUT     | Replace a resource, or create a named resource, when applicable                                                               | True
-DELETE  | Delete a resource                                                                                                           | True
-POST    | Create a new resource based on the data provided, or submit a command                                                        | False
-HEAD    | Return metadata of a resource for a GET response. Resources that support the GET method MAY support the HEAD method as well | True
-PATCH   | Apply a partial update to a resource                                                                                        | False
+GET     | Return the current value of an object                                                                                      | True
+PUT     | Replace an object, or create a named object, when applicable                                                               | True
+DELETE  | Delete an object                                                                                                           | True
+POST    | Create a new object based on the data provided, or submit a command                                                        | False
+HEAD    | Return metadata of an object for a GET response. Resources that support the GET method MAY support the HEAD method as well | True
+PATCH   | Apply a partial update to an object                                                                                        | False
 OPTIONS | Get information about a request; see below for details.                                                                    | True
 
 <small>Table 1</small>
@@ -277,11 +277,7 @@
 Services MAY also return the full metadata for the created item in the response.
 
 #### 7.4.2 PATCH
-<<<<<<< HEAD
 PATCH has been standardized by IETF as the method to be used for updating an existing object incrementally (see [RFC 5789][rfc-5789]). Microsoft REST API Guidelines compliant APIs SHOULD support PATCH.  
-=======
-PATCH has been standardized by IETF as the verb to be used for updating an existing resource incrementally (see [RFC 5789][rfc-5789]). Microsoft REST API Guidelines compliant APIs SHOULD support PATCH.  
->>>>>>> 1ffc4e2d
 
 #### 7.4.3 Creating resources via PATCH (UPSERT semantics)
 Services that allow callers to specify key values on create SHOULD support UPSERT semantics, and those that do MUST support creating resources using PATCH. Because PUT is defined as a complete replacement of the content, it is dangerous for clients to use PUT to modify data. Clients that do not understand (and hence ignore) properties on a resource are not likely to provide them on a PUT when trying to update a resource, hence such properties MAY be inadvertently removed. Services MAY optionally support PUT to update existing resources, but if they do they MUST use replacement semantics (that is, after the PUT, the resource's properties MUST match what was provided in the request, including deleting any server properties that were not provided).
@@ -291,11 +287,7 @@
 If a service does not support UPSERT, then a PATCH call against a resource that does not exist MUST result in an HTTP "409 Conflict" error.
 
 #### 7.4.4 Options and link headers
-<<<<<<< HEAD
-OPTIONS allows a client to retrieve information about an object, at a minimum by returning the Allow header denoting the valid methods for this resource.  
-=======
-OPTIONS allows a client to retrieve information about a resource, at a minimum by returning the Allow header denoting the valid method verbs for this resource.  
->>>>>>> 1ffc4e2d
+OPTIONS allows a client to retrieve information about a resource, at a minimum by returning the Allow header denoting the valid method methods for this resource.  
 
 In addition, services SHOULD include a Link header (see [RFC 5988][rfc-5988]) to point to documentation for the resource in question:
 
