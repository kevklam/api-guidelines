# Microsoft REST API Guidelines
## Microsoft REST API Guidelines Working Group

 | | |
---------------------------- | -------------------------------------- | ----------------------------------------
Dave Campbell (CTO C+E)      | Rick Rashid (CTO ASG)                  | John Shewchuk (Technical Fellow, TED HQ)
Mark Russinovich (CTO Azure) | Steve Lucco (Technical Fellow, DevDiv) | Murali Krishnaprasad (Azure App Plat)
Rob Howard (ASG)             | Peter Torr  (OSG)                      | Chris Mullins (ASG)

<div style="font-size:150%">
Document editors: John Gossman (C+E), Chris Mullins (ASG), Gareth Jones (ASG), Rob Dolin (C+E), Mark Stafford (C+E)<br/>
</div>



# Microsoft REST API Guidelines
## 1 Abstract
The Microsoft REST API Guidelines, as a design principle, encourages application developers to have resources accessible to them via a RESTful HTTP interface. To provide the smoothest possible experience for developers on platforms following the Microsoft REST API Guidelines, REST APIs SHOULD follow consistent design guidelines to make using them easy and intuitive.  

This document establishes the guidelines Microsoft REST APIs SHOULD follow so RESTful interfaces are developed consistently.

## 2 Table of contents
<!-- TOC depthFrom:1 depthTo:3 withLinks:1 updateOnSave:1 orderedList:0 -->

- [Microsoft REST API Guidelines 2.3](#microsoft-rest-api-guidelines-23)
	- [Microsoft REST API Guidelines Working Group](#microsoft-rest-api-guidelines-working-group)
- [Microsoft REST API Guidelines](#microsoft-rest-api-guidelines)
	- [1 Abstract](#1-abstract)
	- [2 Table of contents](#2-table-of-contents)
	- [3 Introduction](#3-introduction)
		- [3.1 Recommended reading](#31-recommended-reading)
	- [4    Interpreting the guidelines](#4-interpreting-the-guidelines)
		- [4.1    Application of the guidelines](#41-application-of-the-guidelines)
		- [4.2    Guidelines for existing services and versioning of services](#42-guidelines-for-existing-services-and-versioning-of-services)
		- [4.3    Requirements language](#43-requirements-language)
		- [4.4    License](#44-license)
	- [5 Taxonomy](#5-taxonomy)
		- [5.1    Errors](#51-errors)
		- [5.2    Faults](#52-faults)
		- [5.3    Latency](#53-latency)
		- [5.4    Time to complete](#54-time-to-complete)
		- [5.5    Long running API faults](#55-long-running-api-faults)
	- [6    Client guidance](#6-client-guidance)
		- [6.1    Ignore rule](#61-ignore-rule)
		- [6.2    Variable order rule](#62-variable-order-rule)
		- [6.3    Silent fail rule](#63-silent-fail-rule)
	- [7    REST consistency fundamentals](#7-rest-consistency-fundamentals)
		- [7.1    URL structure](#71-url-structure)
		- [7.2    URL length](#72-url-length)
		- [7.3    Canonical identifier](#73-canonical-identifier)
		- [7.4    Supported verbs](#74-supported-verbs)
		- [7.5    Standard request headers](#75-standard-request-headers)
		- [7.6    Standard response headers](#76-standard-response-headers)
		- [7.7    Custom headers](#77-custom-headers)
		- [7.8    Specifying headers as query parameters](#78-specifying-headers-as-query-parameters)
		- [7.9    PII parameters](#79-pii-parameters)
		- [7.10   Response formats](#710-response-formats)
		- [7.11   HTTP Status Codes](#711-http-status-codes)
		- [7.12   Client library optional](#712-client-library-optional)
	- [8    CORS](#8-cors)
		- [8.1    Client guidance](#81-client-guidance)
		- [8.2    Service guidance](#82-service-guidance)
	- [9    Collections](#9-collections)
		- [9.1    Item keys](#91-item-keys)
		- [9.2    Serialization](#92-serialization)
		- [9.3    Collection URL patterns](#93-collection-url-patterns)
		- [9.4    Big collections](#94-big-collections)
		- [9.5    Changing collections](#95-changing-collections)
		- [9.6    Sorting collections](#96-sorting-collections)
		- [9.7    Filtering](#97-filtering)
		- [9.8    Pagination](#98-pagination)
		- [9.9    Compound collection operations](#99-compound-collection-operations)
	- [10    Delta queries](#10-delta-queries)
		- [10.1    Delta links](#101-delta-links)
		- [10.2    Entity representation](#102-entity-representation)
		- [10.3    Obtaining a delta link](#103-obtaining-a-delta-link)
		- [10.4    Contents of a delta link response](#104-contents-of-a-delta-link-response)
		- [10.5    Using a delta link](#105-using-a-delta-link)
	- [11    JSON standardizations](#11-json-standardizations)
		- [11.1    JSON formatting standardization for primitive types](#111-json-formatting-standardization-for-primitive-types)
		- [11.2    REST guidelines for dates and times](#112-rest-guidelines-for-dates-and-times)
		- [11.3    JSON serialization of dates and times](#113-json-serialization-of-dates-and-times)
		- [11.4    Durations](#114-durations)
		- [11.5    Intervals](#115-intervals)
		- [11.6    Repeating intervals](#116-repeating-intervals)
	- [12    Versioning](#12-versioning)
		- [12.1    Versioning formats](#121-versioning-formats)
		- [12.2    When to version](#122-when-to-version)
		- [12.3    Definition of a breaking change](#123-definition-of-a-breaking-change)
	- [13    Long running operations](#13-long-running-operations)
		- [13.1    Resource based long running operations (RELO)](#131-resource-based-long-running-operations-relo)
		- [13.2    Stepwise long running operations](#132-stepwise-long-running-operations)
		- [13.3    Retention policy for operation results](#133-retention-policy-for-operation-results)
	- [14    Push notifications via webhooks](#14-push-notifications-via-webhooks)
		- [14.1    Scope](#141-scope)
		- [14.2    Principles](#142-principles)
		- [14.3    Types of subscriptions](#143-types-of-subscriptions)
		- [14.4    Call sequences](#144-call-sequences)
		- [14.5    Verifying subscriptions](#145-verifying-subscriptions)
		- [14.6    Receiving notifications](#146-receiving-notifications)
		- [14.7    Managing subscriptions programmatically](#147-managing-subscriptions-programmatically)
		- [14.8    Security](#148-security)
	- [15    Unsupported requests](#15-unsupported-requests)
		- [15.1    Essential guidance](#151-essential-guidance)
		- [15.2    Feature allow list](#152-feature-allow-list)
	- [16     Appendix](#16-appendix)
		- [16.1    Sequence diagram notes](#161-sequence-diagram-notes)
	

<!-- /TOC -->

## 3 Introduction
Developers access most Microsoft Cloud Platform resources via RESTful HTTP interfaces. Although each service typically provides language-specific frameworks to wrap their APIs, all of their operations eventually boil down to REST operations over HTTP. Microsoft must support a wide range of clients and services and cannot rely on rich frameworks being available for every development environment. Thus a goal of these guidelines is to ensure Microsoft REST APIs can be easily and consistently consumed by any client with basic HTTP support.

To provide the smoothest possible experience for developers, it's important to have these REST APIs follow consistent design guidelines, thus making using them easy and intuitive. This document establishes the guidelines to be followed by Microsoft REST API developers for developing such RESTful interfaces consistently.

The benefits of consistency accrue in aggregate as well; consistency allows teams to leverage common code, patterns, documentation and design decisions.

These guidelines aim to achieve the following:
- Define consistent practices and patterns for all REST endpoints across Microsoft.
- Adhere as closely as possible to accepted REST/HTTP best practices in the industry at-large.
- Make accessing Microsoft Services via REST interfaces easy for all application developers.
- Allow service developers to leverage the prior work of other services to implement, test and document REST endpoints defined consistently.
- Allow for partners (e.g., non-Microsoft entities) to use these guidelines for their own REST endpoint design.

### 3.1 Recommended reading
Understanding the philosophy behind good RESTful design is critical for developing good HTTP-based services. If you are new to RESTful design, here are some good resources:

[RFC 7231][rfc-7231] -- Defines the specification for HTTP/1.1 semantics, and is considered the authoritative resource.

[REST in Practice][rest-in-practice] -- Book on the fundamentals of REST.

[REST on Wikipedia][rest-on-wikipedia] -- Overview of common definitions and core ideas behind REST.

## 4 Interpreting the guidelines
### 4.1 Application of the guidelines
These guidelines are applicable to any REST API exposed publicly by Microsoft or any partner service. Private or internal APIs SHOULD also try to follow these guidelines because internal services tend to eventually be exposed publicly.  Consistency is valuable to not only external customers but also internal service consumers, and these guidelines offer best practices useful for any service.

There are legitimate reasons for exemption from these guidelines. Obviously a REST service that implements or must interoperate with some externally defined REST API must be compatible with that API and not necessarily these guidelines. Some services MAY also have special performance needs that require a different format, such as a binary protocol.

### 4.2 Guidelines for existing services and versioning of services
We do not recommend making a breaking change to a service that pre-dates these guidelines simply for compliance sake. The service SHOULD try to become compliant at the next version release when compatibility is being broken anyway. When a service adds a new API, that API SHOULD be consistent with the other APIs of the same version. So if a service was written against version 1.0 of the guidelines, new APIs added incrementally to the service SHOULD also follow version 1.0. The service can then upgrade to align with the latest version of the guidelines at the service's next major release.

### 4.3 Requirements language
The keywords "MUST," "MUST NOT," "REQUIRED," "SHALL," "SHALL NOT," "SHOULD," "SHOULD NOT," "RECOMMENDED," "MAY," and "OPTIONAL" in this document are to be interpreted as described in [RFC 2119](https://www.ietf.org/rfc/rfc2119.txt). 

### 4.4 License

This work is licensed under the Creative Commons Attribution 4.0 International License. To view a copy of this license, visit http://creativecommons.org/licenses/by/4.0/ or send a letter to Creative Commons, PO Box 1866, Mountain View, CA 94042, USA.

## 5 Taxonomy
As part of onboarding to Microsoft REST API Guidelines, services MUST comply with the taxonomy defined below.

### 5.1 Errors
Errors, or more specifically Service Errors, are defined as a client passing invalid data to the service and the service _correctly_ rejecting that data. Examples include invalid credentials, incorrect parameters, unknown version IDs, or similar. These are generally "4xx" HTTP error codes and are the result of a client passing incorrect or invalid data.

Errors do _not_ contribute to overall API availability.

### 5.2 Faults
Faults, or more specifically Service Faults, are defined as the service failing to correctly return in response to a valid client request. These are generally "5xx" HTTP error codes.

Faults _do_ contribute to the overall API availability.

Calls that fail due to rate limiting or quota failures MUST NOT count as faults. Calls that fail as the result of a service fast-failing requests (often for its own protection) do count as faults.

### 5.3 Latency
Latency is defined as how long a particular API call takes to complete, measured as closely to the client as possible. This metric applies to both synchronous and asynchronous APIs in the same way. For long running calls, the latency is measured on the initial request and measures how long that call (not the overall operation) takes to complete.

### 5.4 Time to complete
Services that expose long operations MUST track "Time to Complete" metrics around those operations.

### 5.5 Long running API faults
For a Long Running API, it's possible for both the initial request to begin the operation and the request to retrieve the results to technically work (each passing back a 200), but for the underlying operation to have failed. Long Running faults MUST roll up as Faults into the overall Availability metrics.

## 6 Client guidance
To ensure the best possible experience for clients talking to a REST service, clients SHOULD adhere to the following best practices:

### 6.1 Ignore rule
For loosely coupled clients where the exact shape of the data is not known before the call, if the server returns something the client wasn't expecting, the client MUST safely ignore it.   

Some services MAY add fields to responses without changing versions numbers. Services that do so MUST make this clear in their documentation and clients MUST ignore unknown fields.

### 6.2 Variable order rule
Clients MUST NOT rely on the order in which data appears in JSON service responses. For example, clients SHOULD be resilient to the reordering of fields within a JSON object. When supported by the service, clients MAY request that data be returned in a specific order. For example, services MAY support the use of the _$orderBy_ querystring parameter to specify the order of elements within a JSON array. Services MAY also explicitly specify the ordering of some elements as part of the service contract. For example, a service MAY always return a JSON object's "type" information as the first field in an object to simplify response parsing on the client. Clients MAY rely on ordering behavior explicitly identified by the service.

### 6.3 Silent fail rule
Clients requesting OPTIONAL server functionality (such as optional headers) MUST be resilient to the server ignoring that particular functionality.

## 7 REST consistency fundamentals
### 7.1 URL structure
Humans SHOULD be able to easily read and construct URLs.  

This facilitates discovery and eases adoption on platforms without a well-supported client library.

An example of a well-structured URL is:

```
https://api.contoso.com/v1.0/people/jdoe@contoso.com/inbox
```

An example URL that is not friendly is:

```
https://api.contoso.com/EWS/OData/Users('jdoe@microsoft.com')/Folders('AAMkADdiYzI1MjUzLTk4MjQtNDQ1Yy05YjJkLWNlMzMzYmIzNTY0MwAuAAAAAACzMsPHYH6HQoSwfdpDx-2bAQCXhUk6PC1dS7AERFluCgBfAAABo58UAAA=')
```

A frequent pattern that comes up is the use of URLs as values. Services MAY use URLs as values. For example, the following is acceptable:

```
https://api.contoso.com/v1.0/items?url=https://resources.contoso.com/shoes/fancy
```

<<<<<<< HEAD
### 7.2 URL LENGTH
The HTTP 1.1 message format, defined in RFC 7230, in section [3.1.1][rfc-7230-3-1-1], defines no length limit on the Request Line, which includes the target URL. From the RFC:
=======
### 7.2 URL length
The HTTP 1.1 protocol, defined in RFC 2616, in section [3.2.1][rfc-2616-3-2-1], defines no URL length limit. From the RFC:
>>>>>>> c28b5d81

> HTTP does not place a predefined limit on the length of a
   request-line. [...] A server that receives a request-target longer than any URI it wishes to parse MUST respond
   with a 414 (URI Too Long) status code.

Services that can generate URLs longer than 2,083 characters MUST make accommodations for Internet Explorer, as described in [https://blogs.msdn.microsoft.com/ieinternals/2014/08/13/url-length-limits/](https://blogs.msdn.microsoft.com/ieinternals/2014/08/13/url-length-limits/).

### 7.3 Canonical identifier
In addition to friendly URLs, resources that can be moved or be renamed SHOULD expose a URL that contains a unique stable identifier. It MAY be necessary to interact with the service to obtain a stable URL from the friendly name for the resource, as in the case of the "/my" shortcut used by some services.

The stable identifier is not required to be a GUID.  

An example of a URL containing a canonical identifier is:

```
https://api.contoso.com/v1.0/people/7011042402/inbox
```

### 7.4 Supported verbs
Operations MUST use the proper HTTP verbs whenever possible, and operation idempotency MUST be respected.

Below is a list of verbs that Microsoft REST services SHOULD support. Not all resources will support all verbs, but all resources using the verbs below MUST conform to their usage.  

Verb    | Description                                                                                                                | Is Idempotent
------- | -------------------------------------------------------------------------------------------------------------------------- | -------------
GET     | Return the current value of an object                                                                                      | True
PUT     | Replace an object, or create a named object, when applicable                                                               | True
DELETE  | Delete an object                                                                                                           | True
POST    | Create a new object based on the data provided, or submit a command                                                        | False
HEAD    | Return metadata of an object for a GET response. Resources that support the GET method MAY support the HEAD method as well | True
PATCH   | Apply a partial update to an object                                                                                        | False
OPTIONS | Get information about a request; see below for details.                                                                    | True

<small>Table 1</small>

#### 7.4.1 POST
POST operations SHOULD support the Location response header to specify the location of any created object that was not explicitly named, via the Location header.

As an example, imagine a service that allows creation of hosted servers, which will be named by the service:

```http
POST http://api.contoso.com/account1/servers
```

The response would be something like:

```http
201 Created
Location: http://api.contoso.com/account1/servers/server321
```

Where "server321" is the service-allocated server name.

Services MAY also return the full metadata for the created item in the response.

#### 7.4.2 PATCH
PATCH has been standardized by IETF as the verb to be used for updating an existing object incrementally (see [RFC 5789][rfc-5789]). Microsoft REST API Guidelines compliant APIs SHOULD support PATCH.  

#### 7.4.3 Creating resources via PATCH (UPSERT sementics)
Services that allow callers to specify key values on create SHOULD support UPSERT semantics, and those that do MUST support creating resources using PATCH. Because PUT is defined as a complete replacement of the content, it is dangerous for clients to use PUT to modify data. Clients that do not understand (and hence ignore) properties on a resource are not likely to provide them on a PUT when trying to update a resource, hence such properties MAY be inadvertently removed. Services MAY optionally support PUT to update existing resources, but if they do they MUST use replacement semantics (that is, after the PUT, the resource's properties MUST match what was provided in the request, including deleting any server properties that were not provided).

Under UPSERT semantics, a PATCH call to a nonexistent resource is handled by the server as a "create," and a PATCH call to an existing resource is handled as an "update." To ensure that an update request is not treated as a create or vice-versa, the client MAY specify precondition HTTP headers in the request. The service MUST NOT treat a PATCH request as an insert if it contains an If-Match header and MUST NOT treat a PATCH request as an update if it contains an If-None-Match header with a value of "*".

If a service does not support UPSERT, then a PATCH call against a resource that does not exist MUST result in an HTTP "409 Conflict" error.

#### 7.4.4 Options and link headers
OPTIONS allows a client to retrieve information about an object, at a minimum by returning the Allow header denoting the valid method verbs for this resource.  

In addition, services SHOULD include a Link header (see [RFC 5988][rfc-5988]) to point to documentation for the resource in question:

```http
Link: {help}; rel="help"
```

Where {help} is the URL to a documentation resource.

For examples on use of OPTIONS, see [preflighting CORS cross-domain calls][cors-preflight].

### 7.5 Standard request headers
The table of request headers below SHOULD be used by Microsoft REST API Guidelines services. Using these headers is not mandated, but if used they MUST be used consistently.

All header values MUST follow the syntax rules set forth in the specification where the header field is defined. Many HTTP headers are defined in [RFC7231][rfc-7231], however a complete list of approved headers can be found in the [IANA Header Registry][IANA-headers]."  

Header                            | Type                                  | Description
--------------------------------- | ------------------------------------- | ---------------------------------------------------------------------------------------------------------------------------------------------------------------------------------------------------------------------------------------------------------------------------------------------------------------------------------------------------------------------------------------------------------------------------------------------------------
Authorization                     | String                                           | Authorization header for the request
Date                              | Date                                             | Timestamp of the request in [RFC 3339][rfc-3339] format
Accept                            | Content type                                     | The requested content type for the response such as: <ul><li>application/xml</li><li>text/xml</li><li>application/json</li><li>text/javascript (for JSONP)</li></ul>Per the HTTP guidelines, this is just a hint and responses MAY have a different content type, such as a blob fetch where a successful response will just be the blob stream as the payload. For services following OData, the preference order specified in OData SHOULD be followed.
Accept-Encoding                   | Gzip, deflate                                    | REST endpoints SHOULD support GZIP and DEFLATE encoding, when applicable. For very large resources, services MAY ignore and return uncompressed data.
Accept-Language                   | "en", "es", etc.                                 | Specifies the preferred language for the response. Services are not required to support this, but if a service supports localization it MUST do so through the Accept-Language header.
Accept-Charset                    | Charset type like "UTF-8"                        | Default is UTF-8, but services SHOULD be able to handle ISO-8859-1.
Content-Type                      | Content type                                     | Mime type of request body (PUT/POST/PATCH)
Prefer                            | return=minimal, return=representation            | If the return=minimal preference is specified, services SHOULD return an empty body in response to a successful insert or update. If return=representation is specified, services SHOULD return the created or updated resource in the response. Services SHOULD support this header if they have scenarios where clients would sometimes benefit from responses, but sometimes the response would impose too much of a hit on bandwidth.
If-Match, If-None-Match, If-Range | String                                           | Services that support updates to resources using optimistic concurrency control MUST support the If-Match header to do so. Services MAY also use other headers related to ETags as long as they follow the HTTP specification.

### 7.6 Standard response headers
Services SHOULD return the following response headers, except where noted in the "required" column.

Response Header    | Required                                      | Description
------------------ | --------------------------------------------- | --------------------------------------------------------------------------------------------------------------------------------------------------------------------------------------------------
Date               | All responses                                 | The date the request was processed, in [RFC 3339][rfc-3339] format
Content-Type       | All responses                                 | The content type
Content-Encoding   | All responses                                 | GZIP or DEFLATE, as appropriate
Preference-Applied | When specified in request                     | Whether a preference indicated in the Prefer request header was applied
ETag               | When the requested resource has an entity tag | The ETag response-header field provides the current value of the entity tag for the requested variant. Used with If-Match, If-None-Match and If-Range to implement optimistic concurrency control.

### 7.7 Custom headers
Custom headers MUST NOT be required for the basic operation of a given API.

Some of the guidelines in this document prescribe the use of nonstandard HTTP headers. In addition, some services MAY need to add extra functionality, which is exposed via HTTP headers. The following guidelines help maintain consistency across usage of custom headers.

Headers that are not standard HTTP headers MUST have one of two formats:

1. A generic format for headers that are registered as "provisional" with IANA ([RFC 3864][rfc-3864])
2. A scoped format for headers that are too usage-specific for registration

These two formats are described below.

### 7.8 Specifying headers as query parameters
Some headers pose challenges for some scenarios such as AJAX clients, especially when making cross-domain calls where adding headers MAY not be supported. As such, some headers MAY be accepted as Query Parameters in addition to headers, with the same naming as the header:

Not all headers make sense as query parameters, including most standard HTTP headers.

The criteria for considering when to accept headers as parameters are:

1. Any custom headers MUST be also accepted as parameters.
2. Required standard headers MAY be accepted as parameters.
3. Required headers with security sensitivity (e.g., Authorization header) MIGHT NOT be appropriate as parameters; the service owner SHOULD evaluate these on a case-by-case basis.

The one exception to this rule is the Accept header. It's common practice to use a scheme with simple names instead of the full functionality described in the HTTP specification for Accept.

### 7.9 PII parameters
Consistent with their organization's privacy policy, clients SHOULD NOT transmit personally identifiable information (PII) parameters in the URL (as part of path or query string) because this information can be inadvertently exposed via client, network, and server logs and other mechanisms.

Consequently, a service SHOULD accept PII parameters transmitted as headers.  

However, there are many scenarios where the above recommendations cannot be followed due to client or software limitations. To address these limitations, services SHOULD also accept these PII parameters as part of the URL consistent with the rest of these guidelines.  

Services that accept PII parameters -- whether in the URL or as headers -- SHOULD be compliant with privacy policy specified by their organization's engineering leadership. This will typically include recommending that clients prefer headers for transmission and implementations adhere to special precautions to ensure that logs and other service data collection are properly handled.

### 7.10 Response formats
For organizations to have a successful platform, they must serve data in formats developers are accustomed to using, and in consistent ways that allow developers to handle responses with common code.

Web-based communication, especially when a mobile or other low-bandwidth client is involved, has moved quickly in the direction of JSON for a variety of reasons, including its tendency to be lighter weight and its ease of consumption with JavaScript-based clients.

JSON property names SHOULD be camelCased.

Services SHOULD provide JSON as the default encoding.

#### 7.10.1 Clients-specified response format
In HTTP, response format SHOULD be requested by the client using the Accept header. This is a hint, and the server MAY ignore it if it chooses to, even if this isn't typical of well-behaved servers. Clients MAY send multiple Accept headers and the service MAY choose one of them.

The default response format (no Accept header provided) SHOULD be application/json, and all services MUST support application/json.

Accept Header    | Response type                      | Notes
---------------- | ---------------------------------- | -------------------------------------------
application/json | Payload SHOULD be returned as JSON | Also accept text/javascript for JSONP cases

```http
GET https://api.contoso.com/v1.0/products/user
Accept: application/json
```

#### 7.10.2 Error condition responses
For nonsuccess conditions, developers SHOULD be able to write one piece of code that handles errors consistently across different Microsoft REST API Guidelines services. This allows building of simple and reliable infrastructure to handle exceptions as a separate flow from successful responses. The following is based on the OData v4 JSON spec. However, it is very generic and does not require specific OData constructs. APIs SHOULD use this format even if they are not using other OData constructs.

The error response MUST be a single JSON object. This object MUST have a name/value pair named "error." The value MUST be a JSON object.

This object MUST contain name/value pairs with the names "code" and "message," and it MAY contain name/value pairs with the names "target," "details" and "innererror."

The value for the "code" name/value pair is a language-independent string. Its value is a service-defined error code that SHOULD be human-readable. This code serves as a more specific indicator of the error than the HTTP error code specified in the response. Services SHOULD have a relatively small number (about 20) of possible values for "code," and all clients MUST be capable of handling all of them. Most services will require a much larger number of more specific error codes, which are not interesting to all clients. These error codes SHOULD be exposed in the "innererror" name/value pair as described below. Introducing a new value for "code" that is visible to existing clients is a breaking change and requires a version increase. Services can avoid breaking changes by adding new error codes to "innererror" instead.

The value for the "message" name/value pair MUST be a human-readable representation of the error. It is intended as an aid to developers and is not suitable for exposure to end users. Services wanting to expose a suitable message for end users MUST do so through an [annotation][odata-json-annotations] or custom property. Services SHOULD NOT localize "message" for the end user, because doing so MAY make the value unreadable to the app developer who may be logging the value, as well as make the value less searchable on the Internet.

The value for the "target" name/value pair is the target of the particular error (e.g., the name of the property in error).

The value for the "details" name/value pair MUST be an array of JSON objects that MUST contain name/value pairs for "code" and "message," and MAY contain a name/value pair for "target," as described above. The objects in the "details" array usually represent distinct, related errors that occurred during the request. See example below.

The value for the "innererror" name/value pair MUST be an object. The contents of this object are service-defined. Services wanting to return more specific errors than the root-level code MUST do so by including a name/value pair for "code" and a nested "innererror." Each nested "innererror" object represents a higher level of detail than its parent. When evaluating errors, clients MUST traverse through all of the nested "innererrors" and choose the deepest one that they understand. This scheme allows services to introduce new error codes anywhere in the hierarchy without breaking backwards compatibility, so long as old error codes still appear. The service MAY return different levels of depth and detail to different callers. For example, in development environments, the deepest "innererror" MAY contain internal information that can help debug the service. To guard against potential security concerns around information disclosure, services SHOULD take care not to expose too much detail unintentionally. Error objects MAY also include custom server-defined name/value pairs that MAY be specific to the code. Error types with custom server-defined properties SHOULD be declared in the service's metadata document. See example below.

Error responses MAY contain [annotations][odata-json-annotations] in any of their JSON objects.

We recommend that for any transient errors that may be retried, services SHOULD include a Retry-After HTTP header indicating the minimum number of seconds that clients SHOULD wait before attempting the operation again.

Example of "innererror":

```json
{
  "error": {
    "code": "BadArgument",
    "message": "Previous passwords may not be reused",
    "target": "password",
    "innererror": {
      "code": "PasswordError",
      "innererror": {
        "code": "PasswordDoesNotMeetPolicy",
        "minLength": "6",
        "maxLength": "64",
        "characterTypes": ["lowerCase","upperCase","number","symbol"],
        "minDistinctCharacterTypes": "2",
        "innererror": {
          "code": "PasswordReuseNotAllowed"
        }
      }
    }
  }
}
```

In this example, the most basic error code is "BadArgument," but for clients that are interested, there are more specific error codes in "innererror." The "PasswordReuseNotAllowed" code may have been added by the service at a later date, having previously only returned "PasswordDoesNotMeetPolicy." Existing clients do not break when the new error code is added, but new clients MAY take advantage of it. The "PasswordDoesNotMeetPolicy" error also includes additional name/value pairs that allow the client to determine the server's configuration, validate the user's input programmatically, or present the server's constraints to the user within the client's own localized messaging.

Example of "details":

```json
{
  "error": {
    "code": "BadArgument",
    "message": "Multiple errors in ContactInfo data",
    "target": "ContactInfo",
    "details": [
      {
        "code": "NullValue",
        "target": "PhoneNumber",
        "message": "Phone number must not be null"
      },
      {
        "code": "NullValue",
        "target": "LastName",
        "message": "Last name must not be null"
      },
      {
        "code": "MalformedValue",
        "target": "Address",
        "message": "Address is not valid"
      }
    ]
  }
}
```

In this example there were multiple problems with the request, with each individual error listed in "details."

### 7.11 HTTP Status Codes
Standard HTTP Status Codes SHOULD be used; see the HTTP Status Code definitions for more information.

### 7.12 Client library optional
Developers MUST be able to develop on a wide variety of platforms and languages, such as Windows, MacOS, Linux, C#, Python, Node.js, and Ruby.  

Services SHOULD be able to be accessed from simple HTTP tools such as curl without significant effort.

Service developer portals SHOULD provide the equivalent of "Get Developer Token" to facilitate experimentation and curl support.

## 8 CORS
Services compliant with the Microsoft REST API Guidelines MUST support [CORS (Cross Origin Resource Sharing)][cors]. Services SHOULD support an allowed origin of CORS * and enforce authorization through valid OAuth tokens. Services SHOULD NOT support user credentials with origin validation. There MAY be exceptions for special cases.

### 8.1 Client guidance
Web developers usually don't need to do anything special to take advantage of CORS. All of the handshake steps happen invisibly as part of the standard XMLHttpRequest calls they make.

Many other platforms, such as .NET, have integrated support for CORS.

#### 8.1.1 Avoiding preflight
Because the CORS protocol can trigger preflight requests that add additional round trips to the server, performance-critical apps might be interested in avoiding them. The spirit behind CORS is to avoid preflight for any simple cross-domain requests that old non-CORS-capable browsers were able to make. All other requests require preflight.

A request is "simple" and avoids preflight if its method is GET, HEAD or POST, and if it doesn't contain any request headers besides Accept, Accept-Language and Content-Language. For POST requests, the Content-Type header is also allowed, but only if its value is "application/x-www-form-urlencoded," "multipart/form-data" or "text/plain." For any other headers or values, a preflight request will happen.

### 8.2 Service guidance
 At minimum, services MUST:
- Understand the Origin request header that browsers send on cross-domain requests, and the Access-Control-Request-Method request header that they send on preflight OPTIONS requests that check for access.
- If the Origin header is present in a request:
  - If the request uses the OPTIONS method and contains the Access-Control-Request-Method header, then it is a preflight request intended to probe for access before the actual request. Otherwise, it is an actual request. For preflight requests, beyond performing the steps below to add headers, services MUST perform no additional processing and MUST return a 200 OK. For non-preflight requests, the headers below are added in addition to the request's regular processing.
  - Add an Access-Control-Allow-Origin header to the response, containing the same value as the Origin request header. Note that this requires services to dynamically generate the header value. Resources that do not require cookies or any other form of [user credentials][cors-user-credentials] MAY respond with a wildcard asterisk (*) instead. Note that the wildcard is acceptable here only, and not for any of the other headers described below.
  - If the caller requires access to a response header that is not in the set of [simple response headers][cors-simple-headers] (Cache-Control, Content-Language, Content-Type, Expires, Last-Modified, Pragma), then add an Access-Control-Expose-Headers header containing the list of additional response header names the client should have access to.
  - If the request requires cookies, then add an Access-Control-Allow-Credentials header set to "true."
  - If the request was a preflight request (see first bullet), then the service MUST:
    - Add an Access-Control-Allow-Headers response header containing the list of request header names the client is permitted to use. This list need only contain headers that are not in the set of [simple request headers][cors-simple-headers] (Accept, Accept-Language, Content-Language). If there are no restrictions on headers the service accepts, the service MAY simply return the same value as the Access-Control-Request-Headers header sent by the client.
    - Add an Access-Control-Allow-Methods response header containing the list of HTTP methods the caller is permitted to use.

Add an Access-Control-Max-Age pref response header containing the number of seconds for which this preflight response is valid (and hence can be avoided before subsequent actual requests). Note that while it is customary to use a large value like 2592000 (30 days), many browsers self-impose a much lower limit (e.g., five minutes).

Because browser preflight response caches are notoriously weak, the additional round trip from a preflight response hurts performance. Services used by interactive Web clients where performance is critical SHOULD avoid patterns that cause a preflight request
- For GET and HEAD calls, avoid requiring request headers that are not part of the simple set above. Allow them to be provided as query parameters instead.
  - The Authorization header is not part of the simple set, so the authentication token MUST be sent through the "access_token" query parameter instead, for resources requiring authentication. Note that passing authentication tokens in the URL is not recommended, because it can lead to the token getting recorded in server logs and exposed to anyone with access to those logs. Services that accept authentication tokens through the URL MUST take steps to mitigate the security risks, such as using short-lived authentication tokens, suppressing the auth token from getting logged, and controlling access to server logs.

- Avoid requiring cookies. XmlHttpRequest will only send cookies on cross-domain requests if the "withCredentials" attribute is set; this also causes a preflight request.
  - Services that require cookie-based authentication MUST use a "dynamic canary" to secure all APIs that accept cookies.

- For POST calls, prefer simple Content-Types in the set of ("application/x-www-form-urlencoded," "multipart/form-data," "text/plain") where applicable. Any other Content-Type will induce a preflight request.
  - Services MUST NOT contravene other API recommendations in the name of avoiding CORS preflight requests. In particular, in accordance with recommendations, most POST requests will actually require a preflight request due to the Content-Type.
  - If eliminating preflight is critical, then a service MAY support alternative mechanisms for data transfer, but the RECOMMENDED approach MUST also be supported.

In addition, when appropriate services MAY support the JSONP pattern for simple, GET-only cross-domain access. In JSONP services, take a parameter indicating the format (_$format=json_) and a parameter indicating a callback (_$callback=someFunc_) and return a text/javascript document containing the JSON response wrapped in a function call with the indicated name. More on JSONP at Wikipedia: [JSONP](https://en.wikipedia.org/wiki/JSONP).

## 9 Collections
### 9.1 Item keys
Services MAY support durable identifiers for each item in the collection, and that identifier SHOULD be represented in JSON as "id". These durable identifiers are often used as item keys.

Collections that support durable identifiers MAY support delta queries.

### 9.2 Serialization
Collections are represented in JSON using standard array notation.

### 9.3 Collection URL patterns
Collections are located directly under the service root when they are top level, or as a segment under another resource when scoped to that resource.

For example:

```http
GET https://api.contoso.com/v1.0/people
```

Whenever possible, services MUST support the "/" pattern. For example:

```http
GET https://{serviceRoot}/{collection}/{id}
```

Where:
- {serviceRoot} – the combination of host (site URL) + the root path to the service
- {collection} – the name of the collection, unabbreviated, pluralized  
- {id} – the value of the unique id property. When using the "/" pattern this MUST be the raw string/number/guid value with no quoting but properly escaped to fit in a URL segment.

#### 9.3.1    Nested collections and properties
Collection items MAY contain other collections. For example, a user collection MAY contain user resources that have multiple addresses:

```http
GET https://api.contoso.com/v1.0/people/123/addresses
```

```json
{
  "value": [
    {
      "id": 123,
      "name": "John",
      "addresses": [
        {"street":"1st Avenue","city":"Seattle"},
        {"street":"124th Ave NE","city":"Redmond"}
      ]
    }
  ]
}
```

### 9.4 Big collections
As data grows, so do collections. Planning for pagination is important for all services. Therefore, when multiple pages are available, the serialization payload MUST contain the opaque URL for the next page as appropriate. Refer to the paging guidance for more details.

Clients MUST be resilient to collection data being either paged or nonpaged for any given request.

```json
{
  "value":[
    { "id": "Item 1","price": 99.95,"sizes": null},
    { … },
    { … },
    { "id": "Item 99","price": 59.99,"sizes": null}
  ],
  "@nextLink": "{opaqueUrl}"
}
```

### 9.5 Changing collections
POST requests are not idempotent. This means that two POST requests sent to a collection resource with exactly the same payload MAY lead to multiple items being created in that collection. This is often the case for insert operations on items with a server-side generated id.

For example, the following request:

```http
POST https://api.contoso.com/v1.0/people
```

Would lead to a response indicating the location of the new collection item:

```http
201 Created
Location: https://api.contoso.com/v1.0/people/123
```

And once executed again, would likely lead to another resource:

```http
201 Created
Location: https://api.contoso.com/v1.0/people/124
```

While a PUT request would require the indication of the collection item with the corresponding key instead:

```http
PUT https://api.contoso.com/v1.0/people/123
```

### 9.6 Sorting collections
The results of a collection query MAY be sorted based on property values. The property is determined by the value of the _$orderBy_ query parameter.

The value of the _$orderBy_ parameter contains a comma-separated list of expressions used to sort the items. A special case of such an expression is a property path terminating on a primitive property.

The expression MAY include the suffix "asc" for ascending or "desc" for descending, separated from the property name by one or more spaces. If "asc" or "desc" is not specified, the service MUST order by the specified property in ascending order.

NULL values MUST sort as "less than" non-NULL values.

Items MUST be sorted by the result values of the first expression, and then items with the same value for the first expression are sorted by the result value of the second expression, and so on. The sort order is the inherent order for the type of the property.

For example:

```http
GET https://api.contoso.com/v1.0/people?$orderBy=name
```

Will return all people sorted by name in ascending order.

For example:

```http
GET https://api.contoso.com/v1.0/people?$orderBy=name desc
```

Will return all people sorted by name in descending order.

Sub-sorts can be specified by a comma-separated list of property names with OPTIONAL direction qualifier.

For example:

```http
GET https://api.contoso.com/v1.0/people?$orderBy=name desc,hireDate
```

Will return all people sorted by name in descending order and a secondary sort order of hireDate in ascending order.

Sorting MUST compose with filtering such that:

```http
GET https://api.contoso.com/v1.0/people?$filter=name eq 'david'&$orderBy=hireDate
```

Will return all people whose name is David sorted in ascending order by hireDate.

#### 9.6.1 Interpreting a sorting expression
Sorting parameters MUST be consistent across pages, as both client and server-side paging is fully compatible with sorting.

If a service does not support sorting by a property named in a _$orderBy_ expression, the service MUST respond with an error message as defined in the Responding to Unsupported Requests section.

### 9.7 Filtering
The _$filter_ querystring parameter allows clients to filter a collection of resources that are addressed by a request URL. The expression specified with _$filter_ is evaluated for each resource in the collection, and only items where the expression evaluates to true are included in the response. Resources for which the expression evaluates to false or to null, or which reference properties that are unavailable due to permissions, are omitted from the response.

Example: return all Products whose Price is less than $10.00

```http
GET https://api.contoso.com/v1.0/products?$filter=price lt 10.00
```

The value of the _$filter_ option is a Boolean expression.

#### 9.7.1 Filter operations
Services that support _$filter_ SHOULD support the following minimal set of operations.

Operator             | Description           | Example
-------------------- | --------------------- | -----------------------------------------------------
Comparison Operators |                       |
eq                   | Equal                 | city eq 'Redmond'
ne                   | Not equal             | city ne 'London'
gt                   | Greater than          | price gt 20
ge                   | Greater than or equal | price ge 10
lt                   | Less than             | price lt 20
le                   | Less than or equal    | price le 100
Logical Operators    |                       |
and                  | Logical and           | price le 200 and price gt 3.5
or                   | Logical or            | price le 3.5 or price gt 200
not                  | Logical negation      | not price le 3.5
Grouping Operators   |                       |
( )                  | Precedence grouping   | (priority eq 1 or city eq 'Redmond') and price gt 100

#### 9.7.2 Operator examples
The following examples illustrate the use and semantics of each of the logical operators.

Example: all products with a name equal to 'Milk'

```http
GET https://api.contoso.com/v1.0/products?$filter=name eq 'Milk'
```

Example: all products with a name not equal to 'Milk'

```http
GET https://api.contoso.com/v1.0/products?$filter=name ne 'Milk'
```

Example: all products with the name 'Milk' that also have a price less than 2.55:

```http
GET https://api.contoso.com/v1.0/products?$filter=name eq 'Milk' and price lt 2.55
```

Example: all products that either have the name 'Milk' or have a price less than 2.55:

```http
GET https://api.contoso.com/v1.0/products?$filter=name eq 'Milk' or price lt 2.55
```

Example 54: all products that have the name 'Milk' or 'Eggs' and have a price less than 2.55:

```http
GET https://api.contoso.com/v1.0/products?$filter=(name eq 'Milk' or name eq 'Eggs') and price lt 2.55
```

#### 9.7.3 Operator precedence
Services MUST use the following operator precedence for supported operators when evaluating _$filter_ expressions. Operators are listed by category in order of precedence from highest to lowest. Operators in the same category have equal precedence:

Group           | Operator | Description
--------------- | -------- | ---------------------
Grouping        | ( )      | Precedence grouping
Unary           | not      | Logical Negation
Relational      | gt       | Greater Than
                | ge       | Greater than or Equal
                | lt       | Less Than
                | le       | Less than or Equal
Equality        | eq       | Equal
                | ne       | Not Equal
Conditional AND | and      | Logical And
Conditional OR  | or       | Logical Or

### 9.8 Pagination
RESTful APIs that return collections MAY return partial sets. Consumers of these services MUST expect partial result sets and correctly page through to retrieve an entire set.

There are two forms of pagination that MAY be supported by RESTful APIs. Server-driven paging mitigates against denial-of-service attacks by forcibly paginating a request over multiple response payloads. Client-driven paging enables clients to request only the number of resources that it can use at a given time.

Sorting and Filtering parameters MUST be consistent across pages, because both client- and server-side paging is fully compatible with both filtering and sorting.

#### 9.8.1 Server-driven paging
Paginated responses MUST indicate a partial result by including a continuation token in the response. The absence of a continuation token means that no additional pages are available.

Clients MUST treat the continuation URL as opaque, which means that query options may not be changed while iterating over a set of partial results.

Example:

```http
GET http://api.contoso.com/v1.0/people HTTP/1.1
Accept: application/json

HTTP/1.1 200 OK
Content-Type: application/json

{
  ...,
  "value": [...],
  "@nextLink": "{opaqueUrl}"
}
```

#### 9.8.2 Client-driven paging
Clients MAY use _$top_ and _$skip_ query parameters to specify a number of results to return and an offset. The server SHOULD honor the values specified by the client; however, clients MUST be prepared to handle responses that contain a different page size or contain a continuation token.

Note: If the server can't honor _$top_ and/or _$skip_, the server MUST return an error to the client informing about it instead of just ignoring the query options. This will avoid the risk of the client making assumptions about the data returned.

Example:

```http
GET http://api.contoso.com/v1.0/people?$top=5&$skip=2 HTTP/1.1
Accept: application/json

HTTP/1.1 200 OK
Content-Type: application/json

{
  ...,
  "value": [...]
}
```

#### 9.8.3 Additional considerations
**Stable order prerequisite:** Both forms of paging depend on the collection of items having a stable order. The server MUST supplement any specified order criteria with additional sorts (typically by key) to ensure that items are always ordered consistently.

**Missing/repeated results:** Even if the server enforces a consistent sort order, results MAY be missing or repeated based on creation or deletion of other resources. Clients MUST be prepared to deal with these discrepancies. The server SHOULD always encode the record ID of the last read record, helping the client in the process of managing repeated/missing results.

**Combining client- and server-driven paging:** Note that client-driven paging does not preclude server-driven paging. If the page size requested by the client is larger than the default page size supported by the server, the expected response would be the number of results specified by the client, paginated as specified by the server paging settings.

**Page Size:** Clients MAY request server-driven paging with a specific page size by specifying a _$maxpagesize_ preference. The server SHOULD honor this preference if the specified page size is smaller than the server's default page size.

**Paginating embedded collections:** It is possible for both client-driven paging and server-driven paging to be applied to embedded collections. If a server paginates an embedded collection, it MUST include additional continuation tokens as appropriate.

**Recordset count:** Developers who want to know the full number of records across all pages, MAY include the query parameter _$count=true_ to tell the server to include the count of items in the response.

### 9.9 Compound collection operations
Filtering, Sorting and Pagination operations MAY all be performed against a given collection. When these operations are performed together, the evaluation order MUST be:

1. **Filtering**. This includes all range expressions performed as an AND operation.
2. **Sorting**. The potentially filtered list is sorted according to the sort criteria.
3. **Pagination**. The materialized paginated view is presented over the filtered, sorted list. This applies to both server-driven pagination and client-driven pagination.

## 10 Delta queries
Services MAY choose to support delta queries.

### 10.1 Delta links
Delta links are opaque, service-generated links that the client uses to retrieve subsequent changes to a result.

At a conceptual level delta links are based on a defining query that describes the set of results for which changes are being tracked. The delta link encodes the collection of entities for which changes are being tracked, along with a starting point from which to track changes.

If the query contains a filter, the response MUST include only changes to entities matching the specified criteria. The key principles of the Delta Query are:
- Every item in the set MUST have a persistent identifier. That identifier SHOULD be represented as "id". This identifier is a service defined opaque string that MAY be used by the client to track object across calls.
- The delta MUST contain an entry for each entity that newly matches the specified criteria, and MUST contain a "@removed" entry for each entity that no longer matches the criteria.
- Re-evaluate the query and compare it to original set of results; every entry uniquely in the current set MUST be returned as an Add operation, and every entry uniquely in the original set MUST be returned as a "remove" operation.
- Each entity that previously did not match the criteria but matches it now MUST be returned as an "add"; conversely, each entity that previously matched the query but no longer does MUST be returned as a "@removed" entry.
- Entities that have changed MUST be included in the set using their standard representation.
- Services MAY add additional metadata to the "@removed" node, such as a reason for removal, or a "removed at" timestamp. We recommend teams coordinate with the Microsoft REST API Guidelines Working Group on extensions to help maintain consistency.

The delta link MUST NOT encode any client top or skip value.

### 10.2 Entity representation
Added and updated entities are represented in the entity set using their standard representation. From the perspective of the set, there is no difference between an added or updated entity.

Removed entities are represented using only their "id" and an "@removed" node. The presence of an "@removed" node MUST represent the removal of the entry from the set.  

### 10.3 Obtaining a delta link
A delta link is obtained by querying a collection or entity and appending a $delta query string parameter. For example:

```http
GET https://api.contoso.com/v1.0/people?$delta
HTTP/1.1
Accept: application/json

HTTP/1.1 200 OK
Content-Type: application/json

{
  "value":[
    { "id": "1", "name": "Matt"},
    { "id": "2", "name": "Mark"},
    { "id": "3", "name": "John"},
  ],
  "@deltaLink": "{opaqueUrl}"
}
```

Note: If the collection is paginated the deltaLink will only be present on the final page but MUST reflect any changes to the data returned across all pages.

### 10.4 Contents of a delta link response
Added/Updated entries MUST appear as regular JSON objects, with regular item properties. Returning the added/modified items in their regular representation allows the client to merge them into their existing "cache" using standard merge concepts based on the "id" field.

Entries removed from the defined collection MUST be included in the response. Items removed from the set MUST be represented using only their "id" and an "@removed" node.

### 10.5 Using a delta link
The client requests changes by invoking the GET method on the delta link. The client MUST use the delta URL as is -- in other words the client MUST NOT modify the URL in any way (e.g., parsing it and adding additional query string parameters). In this example:

```http
GET https://{opaqueUrl} HTTP/1.1
Accept: application/json

HTTP/1.1 200 OK
Content-Type: application/json

{
  "value":[
    { "id": "1", "name": "Mat"},
    { "id": "2", "name": "Marc"},
    { "id": "3", "@removed": {} },
    { "id": "4", "name": "Luc"}
  ],
  "@deltaLink": "{opaqueUrl}"
}
```

The results of a request against the delta link may span multiple pages but MUST be ordered by the service across all pages in such a way as to ensure a deterministic result when applied in order to the response that contained the delta link.

If no changes have occurred, the response is an empty collection that contains a delta link for subsequent changes if requested. This delta link MAY be identical to the delta link resulting in the empty collection of changes.

If the delta link is no longer valid, the service MUST respond with _410 Gone_. The response SHOULD include a Location header that the client can use to retrieve a new baseline set of results.

## 11 JSON standardizations
### 11.1 JSON formatting standardization for primitive types
Primitive values MUST be serialized to JSON following the rules of [RFC4627][rfc-4627].

### 11.2 REST guidelines for dates and times
#### 11.2.1 Producing dates
Services MUST produce dates using the `DateLiteral` format, and SHOULD use the `Iso8601Literal` format unless there are compelling reasons to do otherwise. Services that do use the `StructuredDateLiteral` format MUST NOT produce dates using the `T` kind unless BOTH the additional precision is REQUIRED and ECMAScript clients are explicitly unsupported. (Non-Normative statement: When deciding which particular `DateKind` to standardize on, the approximate order of preference is `E, C, U, W, O, X, I, T`. This optimizes for ECMAScript, .NET, and C++ programmers, in that order.)

#### 11.2.2 Consuming dates
Services MUST accept dates from clients that use the same `DateLiteral` format (including the `DateKind`, if applicable) that they produce, and SHOULD accept dates using any `DateLiteral` format.

#### 11.2.3 Compatibility
Services MUST use the same `DateLiteral` format (including the same `DateKind`, if applicable) for all resources of the same type, and SHOULD use the same `DateLiteral` format (and `DateKind`, if applicable) for all resources across the entire service.

Any change to the `DateLiteral` format produced by the service (including the `DateKind`, if applicable) and any reductions in the `DateLiteral` formats (and `DateKind`, if applicable) accepted by the service MUST be treated as a breaking change. Any widening of the `DateLiteral` formats accepted by the service is NOT considered a breaking change.

### 11.3 JSON serialization of dates and times
Round-tripping serialized dates with JSON is a hard problem. Although ECMAScript supports literals for most built-in types, it does not define a literal format for dates. The Web has coalesced around the [ECMAScript subset of ISO 8601 date formats (ISO 8601)][iso-8601], but there are situations where this format is not desirable. For those cases, this document defines a JSON serialization format that can be used to unambiguously represent dates in different formats. Other serialization formats (such as XML) could be derived from this format.

#### 11.3.1 The `DateLiteral` format 
Dates represented in JSON are serialized using the following grammar. Informally, a `DateValue` is either an ISO 8601-formatted string or a JSON object containing two properties named `kind` and `value` that together define a point in time. The following is not a context-free grammar; in particular, the interpretation of `DateValue` depends on the value of `DateKind`, but this minimizes the number of productions required to describe the format.

```
DateLiteral:
  Iso8601Literal
  StructuredDateLiteral

Iso8601Literal:
  A string literal as defined in http://www.ecma-international.org/ecma-262/5.1/#sec-15.9.1.15. Note that the full grammar for ISO 8601 (such as "basic format" without separators) is not supported. All dates default to UTC unless specified otherwise.

StructuredDateLiteral:
  { DateKindProperty , DateValueProperty }
  { DateValueProperty , DateKindProperty }

DateKindProperty
  "kind" : DateKind

DateKind:
  "C"            ; see below
  "E"            ; see below
  "I"            ; see below
  "O"            ; see below
  "T"            ; see below
  "U"            ; see below
  "W"            ; see below
  "X"            ; see below

DateValueProperty:
  "value" : DateValue

DateValue:
  UnsignedInteger        ; not defined here
  SignedInteger        ; not defined here
  RealNumber        ; not defined here
  Iso8601Literal        ; as above
```

#### 11.3.2 Commentary on date formatting
A `DateLiteral` using the `Iso8601Literal` production is relatively straightforward. Here is an example of an object with a property named `creationDate` that is set to February 13, 2015, at 1:15 p.m. UTC:

```json
{ "creationDate" : "2015-02-13T13:15Z" }
```

The `StructuredDateLiteral` consists of a `DateKind` and an accompanying `DateValue` whose valid values (and their interpretation) depend on the `DateKind`. The following table describes the valid combinations and their meaning:

DateKind | DateValue       | Colloquial Name & Interpretation                                                                                                                  | More Info
-------- | --------------- | ------------------------------------------------------------------------------------------------------------------------------------------------- | -------------------------------------
C        | UnsignedInteger | "CLR"; number of milliseconds since midnight January 1, 0001; negative values are not allowed. *See note below.*                                  | [MSDN][clr-time]
E        | SignedInteger   | "ECMAScript"; number of milliseconds since midnight, January 1, 1970.                                                                             | [ECMA International][ecmascript-time]
I        | Iso8601Literal  | "ISO 8601"; a string limited to the ECMAScript subset.                                                                                            |
O        | RealNumber      | "OLE Date"; integral part is the number of days since midnight, December 31, 1899, and fractional part is the time within the day (0.5 = midday). | [MSDN][ole-date]
T        | SignedInteger   | "Ticks"; number of ticks (100-nanosecond intervals) since midnight January 1, 1601. *See note below.*                                             | [MSDN][ticks-time]
U        | SignedInteger   | "UNIX"; number of seconds since midnight, January 1, 1970.                                                                                        | [MSDN][unix-time]
W        | SignedInteger   | "Windows"; number of milliseconds since midnight January 1, 1601. *See note below.*                                                               | [MSDN][windows-time]
X        | RealNumber      | "Excel"; as for `O` but the year 1900 is incorrectly treated as a leap year, and day 0 is "January 0 (zero)."                                     | [Microsoft Support][excel-time]

**Important note for `C` and `W` kinds:** The native CLR and Windows times are represented by 100-nanosecond "tick" values. To interoperate with ECMAScript clients that have limited precision, _these values MUST be converted to and from milliseconds_ when (de)serialized as a `DateLiteral`. One millisecond is equivalent to 10,000 ticks.

**Important note for `T` kind:** This kind preserves the full fidelity of the Windows native time formats (and is trivially convertible to and from the native CLR format) but is incompatible with ECMAScript clients. Therefore, its use SHOULD be limited to only those scenarios that both require the additional precision and do not need to interoperate with ECMAScript clients.

Here is the same example of an object with a property named creationDate that is set to February 13, 2015, at 1:15 p.m. UTC, using several formats:

```json
[
  { "creationDate" : { "kind" : "O", "value" : 42048.55 } },
  { "creationDate" : { "kind" : "E", "value" : 1423862100000 } }
]
```

One of the benefits of separating the kind from the value is that once a client knows the kind used by a particular service, it can interpret the value without requiring any additional parsing. In the common case of the value being a number, this makes coding easier for developers:

```csharp
// We know this service always gives out ECMAScript-format dates
var date = new Date(serverResponse.someObject.creationDate.value);
```

### 11.4 Durations
[Durations][wikipedia-iso8601-durations] need to be serialized in conformance with [ISO 8601][wikipedia-iso8601-durations]. Durations are "represented by the format `P[n]Y[n]M[n]DT[n]H[n]M[n]S`." From the standard:
- P is the duration designator (historically called "period") placed at the start of the duration representation.
- Y is the year designator that follows the value for the number of years.
- M is the month designator that follows the value for the number of months.
- W is the week designator that follows the value for the number of weeks.
- D is the day designator that follows the value for the number of days.
- T is the time designator that precedes the time components of the representation.
- H is the hour designator that follows the value for the number of hours.
- M is the minute designator that follows the value for the number of minutes.
- S is the second designator that follows the value for the number of seconds.

For example, "P3Y6M4DT12H30M5S" represents a duration of "three years, six months, four days, twelve hours, thirty minutes, and five seconds."

### 11.5 Intervals
[Intervals][wikipedia-iso8601-intervals] are defined as part of [ISO 8601][wikipedia-iso8601-intervals].
- Start and end, such as "2007-03-01T13:00:00Z/2008-05-11T15:30:00Z"
- Start and duration, such as "2007-03-01T13:00:00Z/P1Y2M10DT2H30M"
- Duration and end, such as "P1Y2M10DT2H30M/2008-05-11T15:30:00Z"
- Duration only, such as "P1Y2M10DT2H30M," with additional context information

### 11.6 Repeating intervals
[Repeating Intervals][wikipedia-iso8601-repeatingintervals], as per [ISO 8601][wikipedia-iso8601-repeatingintervals], are:

> Formed by adding "R[n]/" to the beginning of an interval expression, where R is used as the letter itself and [n] is replaced by the number of repetitions. Leaving out the value for [n] means an unbounded number of repetitions.

For example, to repeat the interval of "P1Y2M10DT2H30M" five times starting at "2008-03-01T13:00:00Z," use "R5/2008-03-01T13:00:00Z/P1Y2M10DT2H30M."

## 12 Versioning
**All APIs compliant with the Microsoft REST API Guidelines MUST support explicit versioning.** It's critical that clients can count on services to be stable over time, and it's critical that services can add features and make changes.

### 12.1 Versioning formats
Services are versioned using a Major.Minor versioning scheme. Services MAY opt for a "Major" only version scheme in which case the ".0" is implied and all other rules in this section apply. Two options for specifying the version of a REST API request are supported:
- Embedded in the path of the request URL, at the end of the service root: `https://api.contoso.com/v1.0/products/users`
- As a query string parameter of the URL: `https://api.contoso.com/products/users?api-version=1.0`

Guidance for choosing between the two options is as follows:

1. Services co-located behind a DNS endpoint MUST use the same versioning mechanism.
2. In this scenario, a consistent user experience across the endpoint is paramount. The Microsoft REST API Guidelines Working Group recommends that new top-level DNS endpoints are not created without explicit conversations with your organization's leadership team.
3. Services that guarantee the stability of their REST API's URL paths, even through future versions of the API, MAY adopt the query string parameter mechanism. This means the naming and structure of the relationships described in the API cannot evolve after the API ships, even across versions with breaking changes.
4. Services that cannot ensure URL path stability across future versions MUST embed the version in the URL path.

Certain bedrock services such as Microsoft's Azure Active Directory may be exposed behind multiple endpoints. Such services MUST support the versioning mechanisms of each endpoint, even if that means supporting multiple versioning mechanisms.

#### 12.1.1 Group versioning
Group versioning is an OPTIONAL feature that MAY be offered on services using the query string parameter mechanism. Group versions allow for logical grouping of API endpoints under a common versioning moniker. This allows developers to look up a single version number and use it across multiple endpoints. Group version numbers are well known, and services SHOULD reject any unrecognized values.

Internally, services will take a Group Version and map it to the appropriate Major.Minor version.

The Group Version format is defined as YYYY-MM-DD, for example 2012-12-07 for December 7, 2012. This Date versioning format applies only to Group Versions and SHOULD NOT be used as an alternative to Major.Minor versioning.

##### 12.1.1.1 Examples of group versioning

Group      | Major.Minor
---------- | -----------
2012-12-01 | 1.0
           | 1.1
           | 1.2
2013-03-21 | 1.0
           | 2.0
           | 3.0
           | 3.1
           | 3.2
           | 3.3

Version Format                | Example                | Interpretation
----------------------------- | ---------------------- | ------------------------------------------
{groupVersion}                | 2013-03-21, 2012-12-01 | 3.3, 1.2
{majorVersion}                | 3                      | 3.0
{majorVersion}.{minorVersion} | 1.2                    | 1.2

Clients can specify either the group version or the Major.Minor version:

For example:

```http
GET http://api.contoso.com/acct1/c1/blob2?api-version=1.0
```

```http
PUT http://api.contoso.com/acct1/c1/b2?api-version=2011-12-07
```

### 12.2 When to version
Services MUST increment their version number in response to any breaking API change. See the following section for a detailed discussion of what constitutes a breaking change. Services MAY increment their version number for nonbreaking changes as well, if desired.

Use a new major version number to signal that support for existing clients will be deprecated in the future. When introducing a new major version, services MUST provide a clear upgrade path for existing clients and develop a plan for deprecation that is consistent with their business group's policies. Services SHOULD use a new minor version number for all other changes.  

Online documentation of versioned services MUST indicate the current support status of each previous API version and provide a path to the latest version.

### 12.3 Definition of a breaking change
Changes to the contract of an API are considered a breaking change. Changes that impact the backwards compatibility of an API are a breaking change.

Teams MAY define backwards compatibility as their business needs require. For example, Azure defines the addition of a new JSON field in a response to be not backwards compatible. Office 365 has a looser definition of backwards compatibility and allows JSON fields to be added to responses.

Clear examples of breaking changes:

1. Removing or renaming APIs or API parameters
2. Changes in behavior for an existing API
3. Changes in Error Codes and Fault Contracts
4. Anything that would violate the [Principal of Least Astonishment][principal-of-least-astonishment]

Services MUST explicitly define their definition of a breaking change, especially with regard to adding new fields to JSON responses and adding new API arguments with default fields. Services that are co-located behind a DNS Endpoint with other services MUST be consistent in defining contract extensibility.

The applicable changes described [in this section of the OData V4 spec][odata-breaking-changes] SHOULD be considered part of the minimum bar that all services MUST consider a breaking change.

## 13 Long running operations
Long running operations, sometimes called async operations, tend to mean different things to different people. This section sets forth guidance around different types of long running operations, and describes the wire protocols and best practices for these types of operations.

1. One or more clients MUST be able to monitor and operate on the same resource at the same time.
2. The state of the system SHOULD be discoverable and testable at all times. Clients SHOULD be able to determine the system state even if the operation tracking resource is no longer active. The act of querying the state of a long running operation should itself leverage principles of the web. i.e. well defined resources with uniform interface semantics. Clients MAY issue a GET on some resource to determine the state of a long running operation
3. Long running operations SHOULD work for clients looking to "Fire and Forget" and for clients looking to actively monitor and act upon results.
4. Cancellation does not explicitly mean rollback. On a per-API defined case it may mean rollback, or compensation, or completion, or partial completion, etc. Following a cancelled operation, It SHOULD NOT be a client's responsibility to return the service to a consistent state which allows continued service.

### 13.1 Resource based long running operations (RELO)
Resource based modeling is where the status of an operation is encoded in the resource and the wire protocol used is the standard synchronous protocol. In this model state transitions are well defined and goal states are similarly defined.

_This is the preferred model for long running operations and should be used wherever possible._ Avoiding the complexity and mechanics of the LRO Wire Protocol makes things simpler for our users and tooling chain.

An example may be a machine reboot, where the operation itself completes synchronously but the GET operation on the virtual machine resource would have a "state: Rebooting", "state: Running" that could be queried at any time.

This model MAY integrate Push Notifications.

While most operations are likely to be POST semantics, In addition to POST semantics services MAY support PUT semantics via routing to simplify their APIs. For example, a user that wants to create a database named "db1" could call:

```http
PUT https://api.contoso.com/v1.0/databases/db1
```

In this scenario the databases segment is processing the PUT operation.

Services MAY also use the hybrid defined below.

### 13.2 Stepwise long running operations
A stepwise operation is one that takes a long, and often unpredictable, length of time to complete, and doesn't offer state transition modeled in the resource. This section outlines the approach that services should use to expose such long running operations.

Service MAY expose stepwise operations.

> Stepwise Long Running Operations are sometimes called "Async" operations. This causes confusion, as it mixes elements of platforms ("Async / await", "promises", "futures") with elements of API operation. This document uses the term "Stepwise Long Running Operation" or often just "Stepwise Operation" to avoid confusion over the word "Async".

Services MUST perform as much synchronous validation as practical on stepwise requests. Services MUST prioritize returning errors in a synchronous way, with the goal of having only "Valid" operations processed using the long running operation wire protocol.  

For an API that's defined as a Stepwise Long Running Operation the service MUST go through the Stepwise Long Running Operation flow even if the operation can be completed immediately. In other words, APIs must adopt and stick with a LRO pattern and not change patterns based on circumstance.

#### 13.2.1 PUT
Services MAY enable PUT requests for entity creation.

```http
PUT https://api.contoso.com/v1.0/databases/db1
```

In this scenario the _databases_ segment is processing the PUT operation.

```http
HTTP/1.1 202 Accepted
Operation-Location: https://api.contoso.com/v1.0/operations/123
```

For services that need to return a 201 Created here, use the hybrid flow described below.

The 202 Accepted should return no body. The 201 Created case should return the body of the target resource.

#### 13.2.2 POST
Services MAY enable POST requests for entity creation.

```http
POST https://api.contoso.com/v1.0/databases/

{
  "fileName": "someFile.db",
  "color": "red"
}
```

```http
HTTP/1.1 202 Accepted
Operation-Location: https://api.contoso.com/v1.0/operations/123
```

#### 13.2.3 POST, hybrid model
Services MAY respond synchronously to POST requests to collections that create a resource even if the resources aren't fully created when the response is generated. In order to use this pattern, the response MUST include a representation of the incomplete resource and an indication that it is incomplete.

For example:

```http
POST https://api.contoso.com/v1.0/databases/ HTTP/1.1
Host: api.contoso.com
Content-Type: application/json
Accept: application/json

{
  "fileName": "someFile.db",
  "color": "red"
}
```

Service response says the database has been created, but indicates the request is not completed by including the Operation-Location header. In this case the status property in the response payload also indicates the operation has not fully completed.

```http
HTTP/1.1 201 Created
Location: https://api.contoso.com/v1.0/databases/db1
Operation-Location: https://api.contoso.com/v1.0/operations/123

{
  "databaseName": "db1",
  "color": "red",
  "Status": "Provisioning",
  [ … other fields for "database" …]
}
```

#### 13.2.4 Operations resource
Services MAY provide a "/operations" resource at the tenant level.

Services that provide the "/operations" resource MUST provide GET semantics. GET MUST enumerate the set of operations, following standard pagination, sorting, and filtering semantics. The default sort order for this operation MUST be:

Primary Sort           | Secondary Sort
---------------------- | -----------------------
Not Started Operations | Operation Creation Time
Running Operations     | Operation Creation Time
Completed Operations   | Operation Creation Time

Note that "Completed Operations" is a goal state (see below), and may actually be any of several different states such as "successful", "cancelled", "failed" and so forth.

#### 13.2.5    Operation resource
An operation is a user addressable resource that tracks a stepwise long running operation. Operations MUST support GET semantics. The GET operation against an operation MUST return:

1. The operation resource, it's state, and any extended state relevant to the particular API.
2. 200 OK as the response code.

Services MAY support operation cancellation by exposing DELETE on the operation. If supported DELETE operations MUST be idempotent.  

> Note: From an API design perspective, cancellation does not explicitly mean rollback. On a per-API defined case it may mean rollback, or compensation, or completion, or partial completion, etc. Following a cancelled operation It SHOULD NOT be a client's responsibility to return the service to a consistent state which allows continued service.

Services that do not support operation cancellation MUST return a 405 Method Not Allowed in the event of a DELETE.

Operations MUST support the following states:

1. NotStarted
2. Running
3. Succeeded. Terminal State.
4. Failed. Terminal State.

Services MAY add additional states, such as "Cancelled" or "Partially Completed". Services that support cancellation MUST sufficiently describe their cancellation such that the state of the system can be accurately determined and any compensating actions may be run.

Services that support additional states should consider this list of canonical names and avoid creating new names if possible: Cancelling, Cancelled, Aborting, Aborted, Tombstone, Deleting, Deleted.  

An operation MUST contain, and provide in the GET response, the following information:

1. The timestamp when the operation was created.
2. A timestamp for when the current state was entered.
3. The operation state (notstarted / running / completed).

Services MAY add additional, API specific, fields into the operation. The operation status JSON returned looks like:

```json
{
  "createdDateTime": "2015-06-19T12-01-03.45Z",
  "lastActionDateTime": "2015-06-19T12-01-03.45Z",
  "status": "notstarted | running | succeeded | failed"
}
```

##### 13.2.5.1 Percent complete
Sometimes it is impossible for services to know with any accuracy when an operation will complete. Which makes using the Retry-After header problematic. In that case, services MAY include, in the operationStatus JSON, a percent complete field.

```json
{
  "createdDateTime": "2015-06-19T12-01-03.45Z",
  "percentComplete": "50",
  "status": "running"
}
```

In this example the server has indicated to the client that the long running operation is 50% complete.

##### 13.2.5.2 Target resource location
For operations that result in, or manipulate, a resource the service MUST include the target resource location in the status upon operation completion.

```json
{
  "createdDateTime": "2015-06-19T12-01-03.45Z",
  "lastActionDateTime": "2015-06-19T12-06-03.0024Z",
  "status": "succeeded",
  "resourceLocation": "https://api.contoso.com/v1.0/databases/db1"
}
```

#### 13.2.6 Operation tombstones
Services MAY choose to support tombstoned operations. Services MAY choose to delete tombstones after a service defined period of time.

#### 13.2.7 The typical flow, polling
- Client invokes a stepwise operation by invoking an action using POST
- The server MUST indicate the request has been started by responding with a 202 Accepted status code. The response SHOULD include the location header containing a URL that the client should poll for the results after waiting the number of seconds specified in the Retry-After header.
- Client polls the location until receiving a 200 OK response from the server.

##### 13.2.7.1 Example of the typical flow, polling
Client invokes the restart action:

```http
POST https://api.contoso.com/v1.0/databases HTTP/1.1
Accept: application/json

{
  "fromFile": "myFile.db",
  "color": "red"
}
```

The server response indicates the request has been created.

```http
HTTP/1.1 202 Accepted
Operation-Location: https://api.contoso.com/v1.0/operations/123
```

Client waits for a period of time then invokes another request to try to get the operation status.

```http
GET https://api.contoso.com/v1.0/operations/123
Accept: application/json
```

Server responds that results are still not ready and optionally provides a recommendation to wait 30 seconds.

```http
HTTP/1.1 200 OK
Retry-After: 30

{
  "createdDateTime": "2015-06-19T12-01-03.4Z",
  "status": "running"
}
```

Client waits the recommended 30 seconds and then invokes another request to get the results of the operation.

```http
GET https://api.contoso.com/v1.0/operations/123
Accept: application/json
```

Server responds with a "status:succeeded" operation that includes the resource location.

```http
HTTP/1.1 200 OK
Content-Type: application/json

{
  "createdDateTime": "2015-06-19T12-01-03.45Z",
  "lastActionDateTime": "2015-06-19T12-06-03.0024Z",
  "status": "succeeded",
  "resourceLocation": "https://api.contoso.com/v1.0/databases/db1"
}
```

#### 13.2.8 The typical flow, push notifications
1. Client invokes a long running operation by invoking an action using POST. The client has a push notification already setup on the parent resource.
2. The service indicates the request has been started by responding with a 202 Accepted status code. The client ignores everything else.
3. Upon completion of the overall operation the service pushes a notification via the subscription on the parent resource.
4. The client retrieves the operation result via the resource URL.

##### 13.2.8.1 Example of the typical flow, push notifications existing subscription
Client invokes the backup action. The client already has a push notification subscription setup for db1.

```http
POST https://api.contoso.com/v1.0/databases/db1?backup HTTP/1.1
Accept: application/json
```

The server response indicates the request has been accepted.

```http
HTTP/1.1 202 Accepted
Operation-Location: https://api.contoso.com/v1.0/operations/123
```

The caller ignores all the headers in the return.

The target URL receives a push notification when the operation is complete.

```http
HTTP/1.1 200 OK
Content-Type: application/json

{
  "value": [
    {
      "subscriptionId": "1234-5678-1111-2222",
      "context": "subscription context that was specified at setup",
      "resourceUrl": "https://api.contoso.com/v1.0/databases/db1",
      "userId" : "contoso.com/user@contoso.com",
      "tenantId" : "contoso.com"
    }
  ]
}
```

#### 13.2.9 Retry-After
In the examples above the Retry-After header indicates the number of seconds that the client should wait before trying to get the result from the URL identified by the location header.

The HTTP specification allows the Retry-After header to alternatively specify a HTTP date, so clients should be prepared to handle this as well.

```http
HTTP/1.1 202 Accepted
Operation-Location: http://api.contoso.com/v1.0/operations/123
Retry-After: 60
```

Note: The use of the HTTP Date is inconsistent with the use of ISO 8601 Date Format used throughout this document, but is explicitly defined by the HTTP standard in [RFC 7231][rfc-7231-7-1-1-1]. Services SHOULD prefer the integer number of seconds (in decimal) format over the HTTP date format.

### 13.3 Retention policy for operation results
In some situations, the result of a long running operation is not a resource that can be addressed. For example, if you invoke a long running Action that returns a Boolean (rather than a resource). In these situations, the Location header points to a place where the Boolean result can be retrieved.

Which begs the question: "How long should operation results be retained?"

A recommended minimum retention time is 24 hours.

Operations SHOULD transition to "tombstone" for an additional period of time prior to being purged from the system.

## 14 Push notifications via webhooks
### 14.1 Scope
Services MAY implement push notifications via web hooks. This section addresses the following key scenario:

> Push notification via HTTP Callbacks, often called Web Hooks, to publicly-addressable servers.

The approach set forth is chosen due to its simplicity, broad applicability, and low barrier to entry for service subscribers. It's intended as a minimal set of requirements and as a starting point for additional functionality.

### 14.2 Principles
The core principles for services that support web hooks are:

1. Services MUST implement at least a poke/pull model. In the poke/pull model, a notification is sent to a client, and clients then send a request to get the current state or the record of change since their last notification. This approach avoids complexities around message ordering, missed messages, and change sets.  Services MAY add more data to provide rich notifications.
2. Services MUST implement the challenge/response protocol for configuring callback URLs.
3. Services SHOULD have a recommended age-out period, with flexibility for services to vary based on scenario.
4. Services SHOULD allow subscriptions that are raising successful notifications to live forever and SHOULD be tolerant of reasonable outage periods.
5. Firehose subscriptions MUST be delivered only over HTTPS. Services SHOULD require other subscription types to be HTTPS. See the "Security" section for more details.

### 14.3 Types of subscriptions
There are two subscription types, and services MAY implement either, both, or none. The supported subscription types are:

1. Firehose subscriptions – a subscription is manually created for the subscribing application, typically in an app registration portal.  Notifications of activity that any users have consented to the app receiving are sent to this single subscription.
2. Per-resource subscriptions – the subscribing application uses code to programmatically create a subscription at runtime for some user-specific entity(s).

Services that support both subscription types SHOULD provide differentiated developer experiences for the two types:

1. Firehose – Services MUST NOT require developers to create code except to directly verify and respond to notifications.  Services MUST provide administrative UI for subscription management.  Services SHOULD NOT assume that end users are aware of the subscription, only the subscribing application's functionality.
2. Per-user – Services MUST provide an API for developers to create and manage subscriptions as part of their app as well as verifying and responding to notifications.  Services MAY expect end users to be aware of subscriptions and MUST allow end users to revoke subscriptions where they were created directly in response to user actions.

### 14.4 Call sequences
The call sequence for a firehose subscription MUST follow the diagram below.  It shows manual registration of application and subscription, and then the end user making use of one of the service's APIs.  At this part of the flow, two things MUST be stored:

1. The service MUST store the end user's act of consent to receiving notifications from this specific application (typically a background usage OAUTH scope.)
2. The subscribing application MUST store the end user's tokens in order to call back for details once notified of changes.

The final part of the sequence is the notification flow itself.

Non-normative implementation guidance:  A resource in the service changes and the service needs to run the following logic:

1. Determine the set of users who have access to the resource, and could thus expect apps to receive notifications about it on their behalf.
2. See which of those users have consented to receiving notifications and from which apps.
3. See which apps have registered a firehose subscription.
4. Join 1, 2, 3 to produce the concrete set of notifications that must be sent to apps.

It should be noted that the act of user consent and the act of setting up a firehose subscription could arrive in either order.  Services SHOULD send notifications with setup processed in either order.

![Firehose subscription setup][websequencediagram-firehose-subscription-setup]

For a per-user subscription, app registration is either manual or automated.  The call flow for a per-user subscription MUST follow the diagram below.  It shows the end user making use of one of the service's APIs, and again, the same two things MUST be stored:

1. The service MUST store the end user's act of consent to receiving notifications from this specific application (typically a background usage OAUTH scope).   
2. The subscribing application MUST store the end user's tokens in order to call back for details once notified of changes.  

In this case, the subscription is set up programmatically using the end-user's token from the subscribing application. The app MUST store the ID of the registered subscription alongside the user tokens.

Non normative implementation guidance: In the final part of the sequence, when an item of data in the service changes and the service needs to run the following logic:

1. Find the set of subscriptions that correspond via resource to the data that changed.
2. For subscriptions created under an app+user token, send a notification to the app per subscription with the subscription ID and user id of the subscription-creator.
- For subscriptions created with an app only token, check that the owner of the changed data or any user that has visibility of the changed data has consented to notifications to the application, and if so send a set of notifications per user id to the app per subscription with the subscription ID.

  ![User subscription setup][websequencediagram-user-subscription-setup]

### 14.5 Verifying subscriptions
When subscriptions change either programmatically or in response to change via administrative UI portals, the subscribing service need to be protected from malicious or unexpected calls from services pushing potentially large volumes of notification traffic.

For all subscriptions, whether firehose or per-user, services MUST send a verification request as part of creation or modification via portal UI or API request, before sending any other notifications.

Verification requests MUST be of the following format as an HTTP/HTTPS POST to the subscription's _notificationUrl_.

```http
POST https://{notificationUrl}?validationToken={randomString}
ClientState: clientOriginatedOpaqueToken (if provided by client on subscription-creation)
Content-Length: 0
```

For the subscription to be set up, the application MUST respond with 200 OK to this request, with the _validationToken_ value as the sole entity body. Note that if the _notificationUrl_ contains query parameters, the _validationToken_ parameter must be appended with an `&`.

If any challenge request does not receive the prescribed response within 5 seconds of sending the request, the service MUST return an error, MUST NOT create the subscription, and MUST NOT send further requests or notifications to _notificationUrl_.

Services MAY perform additional validations on URL ownership.

### 14.6 Receiving notifications
Services SHOULD send notifications in response to service data change that do not include details of the changes themselves, but include enough information for the subscribing application to respond appropriately to the following process:

1. Applications MUST identify the correct cached OAuth token to use for a callback
2. Applications MAY look up any previous delta token for the relevant scope of change
3. Applications MUST determine the URL to call to perform the relevant query for the new state of the service, which MAY be a delta query.

Services that are providing notifications that will be relayed to end users MAY choose to add more detail to notification packets in order to reduce incoming call load on their service.  Such services MUST be clear that notifications are not guaranteed to be delivered and may be lossy or out of order.

Notifications MAY be aggregated and sent in batches. Applications MUST be prepared to receive multiple events inside a single push notification.

The service MUST send all Web Hook data notifications as POST requests.

Services MUST allow for a 30-second timeout for notifications. If a timeout occurs or the application responds with a 5xx response, then the service SHOULD retry the notification with exponential back-off. All other responses will be ignored.  

The service MUST NOT follow 301/302 redirect requests.

#### 14.6.1 Notification payload
The basic format for notification payloads is a list of events, each containing the id of the subscription whose referenced resources have changed, the type of change, the resource that should be consumed to identify the exact details of the change and sufficient identity information to look up the token required to call that resource.

For a firehose subscription, a concrete example of this may look like:

```json
{
  "value": [
    {
      "subscriptionId": "32b8cbd6174ab18b",
      "resource": "https://api.contoso.com/v1.0/users/user@contoso.com/files?$delta",
      "userId" : "<User GUID>",
      "tenantId" : "<Tenant Id>"
    }
  ]
}
```

For a per-user subscription, a concrete example of this may look like:

```json
{
  "value": [
    {
      "subscriptionId": "32b8cbd6174ab183",
      "clientState": "clientOriginatedOpaqueToken",
      "expirationDateTime": "2016-02-04T11:23Z",
      "resource": "https://api.contoso.com/v1.0/users/user@contoso.com/files/$delta",
      "userId" : "<User GUID>",
      "tenantId" : "<Tenant Id>"
    },
    {
      "subscriptionId": "97b391179fa22",
      "clientState ": "clientOriginatedOpaqueToken",
      "expirationDateTime": "2016-02-04T11:23Z",
      "resource": "https://api.contoso.com/v1.0/users/user@contoso.com/files/$delta",
      "userId" : "<User GUID>",
      "tenantId" : "<Tenant Id>"
    }
  ]
}
```

Following is a detailed description of the JSON payload.

A notification item consists a top-level object that contains an array of events, each of which identified the subscription due to which this notification is being sent.

Field | Description
----- | --------------------------------------------------------------------------------------------------
value | Array of events that have been raised within the subscription’s scope since the last notification.

Each item of the events array contains the following properties:

Field              | Description
------------------ | -------------------------------------------------------------------------------------------------------------------------------------------------------------------------------------------------------------------------------------------------------------------------------------------------------------------------------------------------------------------------------------------
subscriptionId     | The id of the subscription due to which this notification has been sent.<br/>Services MUST provide the *subscriptionId* field.
clientState        | Services MUST provide the *clientState* field if it was provided at subscription creation time.
expirationDateTime | Services MUST provide the *expirationDateTime* field if the subscription has one.
resource           | Services MUST provide the resource field. This URL MUST be considered opaque by the subscribing application.  In the case of a richer notification it MAY be subsumed by message content that implicitly contains the resource URL to avoid duplication.<br/>If a service is providing this data as part of a more detailed data packet, then it need not be duplicated.
userId             | Services MUST provide this field or user-scoped resources.  In the case of user-scoped resources, the unique identifier for the user should be used.<br/>In the case of resources shared between a specific set of users, multiple notifications must be sent, passing the unique identifier of each user.<br/>For tenant-scoped resources, the user id of the subscription should be used.
tenantId           | Services that wish to support cross-tenant requests SHOULD provide this field. Services that provide notifications on tenant-scoped data MUST send this field.

### 14.7 Managing subscriptions programmatically
For per-user subscriptions, an API MUST be provided to create and manage subscriptions. The API must support at least the operations described here.

#### 14.7.1 Creating subscriptions
A client creates a subscription by issuing a POST request against the subscription resource. The subscription namespace is client-defined via the POST operation.

```
https://api.contoso.com/apiVersion/$subscriptions
```

The POST request contains a single subscription object to be created. That subscription object has the following properties:

Property Name   | Required | Notes
--------------- | -------- | ---------------------------------------------------------------------------------------------------------------------------
resource        | Yes      | Resource path to watch.
notificationUrl | Yes      | The target web hook URL.
clientState     | No       | Opaque string passed back to the client on all notifications. Callers may choose to use this to provide tagging mechanisms.

If the subscription was successfully created, the service MUST respond with the status code 201 CREATED and a body containing at least the following properties, in the same order as the request array, of the subscription:

Property Name      | Required | Notes
------------------ | -------- | -------------------------------------------------------------------------------------------
id                 | Yes      | Unique ID of the new subscription that can be used later to update/delete the subscription.
expirationDateTime | No       | Uses existing Microsoft REST API Guidelines defined time formats.

Creation of subscriptions SHOULD be idempotent. The combination of properties scoped to the auth token, provides a uniqueness constraint.

Below is an example request using a User + Application principal to subscribe to notifications from a file. In this example, the user specified "file1" as the context they wanted passed on all notifications:

```http
POST https://api.contoso.com/files/v1.0/$subscriptions HTTP 1.1
Authorization: Bearer {UserPrincipalBearerToken}

{
  "resource": "http://api.service.com/v1.0/files/file1.txt",
  "notificationUrl": "https://contoso.com/myCallbacks",
  "clientState": "clientOriginatedOpaqueToken"
}
```

The service SHOULD respond to such a message with a response format minimally like this:

```json
{
  "id": "32b8cbd6174ab18b",
  "expirationDateTime": "2016-02-04T11:23Z"
}
```

Below is an example using an Application-Only principal where the application is watching all files to which it's authorized. When created the user specified "allFiles" as the context to be passed on all notifications.

```http
POST https://api.contoso.com/files/v1.0/$subscriptions HTTP 1.1
Authorization: Bearer {ApplicationPrincipalBearerToken}

{
  "resource": "All.Files",
  "notificationUrl": "https://contoso.com/myCallbacks",
  "clientState": "clientOriginatedOpaqueToken"
}
```

The service SHOULD respond to such a message with a response format minimally like this:

```json
{
  "id": "8cbd6174abb391179",
  "expirationDateTime": "2016-02-04T11:23Z"
}
```

#### 14.7.2 Updating subscriptions
Services MAY support amending subscriptions.  To update the properties of an existing subscription, clients use PATCH requests providing the ID and the properties that need to change. Omitted properties will retain their values. To delete a property, assign a value of JSON null to it.

As with creation, subscriptions are individually managed.

The following request changes the notification URL of an existing subscription:

```http
PATCH https://api.contoso.com/files/v1.0/$subscriptions/{id} HTTP 1.1
Authorization: Bearer {UserPrincipalBearerToken}

{
  "notificationUrl": "https://contoso.com/myNewCallback"
}
```

If the PATCH request contains a new _notificationUrl_, the server MUST perform validation on it as described above. If the new URL fails to validate, the service MUST fail the PATCH request and leave the subscription in its previous state.

The service MUST return an empty body and `204 No Content` to indicate a successful patch.

The service MUST return an error body and status code if the patch failed.

The operation MUST succeed or fail atomically.

#### 14.7.3 Deleting subscriptions
Services MUST support deleting subscriptions. Existing subscriptions can be deleted by making a DELETE request against the subscription resource:

```http
DELETE https://api.contoso.com/files/v1.0/$subscriptions/{id} HTTP 1.1
Authorization: Bearer {UserPrincipalBearerToken}
```

As with update, the service MUST return 204 NO RESPONSE for a successful delete, and an error status code and body object to indicate failure.

#### 14.7.4 Enumerating subscriptions
To get a list of active subscriptions, clients issue a GET request against the subscriptions entity set using a User + Application or Application-Only bearer token:

```http
GET https://api.contoso.com/files/v1.0/$subscriptions HTTP 1.1
Authorization: Bearer {UserPrincipalBearerToken}
```

The service MUST return a format as below using a User + Application principal bearer token:

```json
{
  "value": [
    {
      "id": "32b8cbd6174ab18b",
      "resource": " http://api.contoso.com/v1.0/files/file1.txt",
      "notificationUrl": "https://contoso.com/myCallbacks",
      "clientState": "clientOriginatedOpaqueToken",
      "expirationDateTime": "2016-02-04T11:23Z"
    }
  ]
}
```

An example that may be returned using Application-Only principal bearer token:

```json
{
  "value": [
    {
      "id": "6174ab18bfa22",
      "resource": "All.Files ",
      "notificationUrl": "https://contoso.com/myCallbacks",
      "clientState": "clientOriginatedOpaqueToken",
      "expirationDateTime": "2016-02-04T11:23Z"
    }
  ]
}
```

### 14.8 Security
All service URLs must be HTTPS (that is, all inbound calls MUST be HTTPS). Services that deal with Web Hooks MUST accept HTTPS.  

We recommend that services that allow client defined Web Hook Callback URLs SHOULD NOT transmit data over HTTP. This is because information can be inadvertently exposed via client, network, server logs and other mechanisms.

However, there are scenarios where the above recommendations cannot be followed due to client endpoint or software limitations.  Consequently, services MAY allow web hook URLs that are HTTP.  

Furthermore, services that allow client defined HTTP web hooks callback URLs SHOULD be compliant with privacy policy specified by engineering leadership. This will typically include recommending that clients prefer SSL connections and adhere to special precautions to ensure that logs and other service data collection are properly handled.

For example, services may not want to require developers to generate certificates to onboard. Services might only enable this on test accounts.  

## 15 Unsupported requests
RESTful API clients MAY request functionality that is currently unsupported. RESTful APIs MUST respond to valid but unsupported requests consistent with this section.

### 15.1 Essential guidance
RESTful APIs will often choose to limit functionality that can be performed by clients. For instance, auditing systems allow records to be created but not modified or deleted. Similarly, some APIs will expose collections but require or otherwise limit filtering and ordering criteria, or MAY not support client-driven pagination.

### 15.2 Feature allow list
If a service does not support any of the below API features, then an error response MUST be provided if the feature is requested by a caller. The features are:
- Key Addressing in a collection, such as: `https://api.contoso.com/v1.0/people/user1@contoso.com`
- Filtering a collection by a property value, such as: `https://api.contoso.com/v1.0/people?$filter=name eq 'david'`
- Filtering a collection by range, such as: `http://api.contoso.com/v1.0/people?$filter=hireDate ge 2014-01-01 and hireDate le 2014-12-31`
- Client-driven pagination via $top and $skip, such as: `http://api.contoso.com/v1.0/people?$top=5&$skip=2`
- Sorting by $orderBy, such as: `https://api.contoso.com/v1.0/people?$orderBy=name desc`
- Providing $delta tokens, such as: `https://api.contoso.com/v1.0/people?$delta`

#### 15.2.1 Error response
Services MUST provide an error response if a caller requests an unsupported feature found in the feature allow list. The error response MUST be an HTTP status code from the 4xx series, indicating that the request cannot be fulfilled. Unless a more specific error status is appropriate for the given request, services SHOULD return "400 Bad Request" and an error payload conforming to the error response guidance provided in the Microsoft REST API Guidelines. Services SHOULD include enough detail in the response message for a developer to determine exactly what portion of the request is not supported.

Example:

```http
GET https://api.contoso.com/v1.0/people?$orderBy=name HTTP/1.1
Accept: application/json
```

```http
HTTP/1.1 400 Bad Request
Content-Type: application/json

{
  "error": {
    "code": "ErrorUnsupportedOrderBy",
    "message": "Ordering by name is not supported."
  }
}
```

## 16 Appendix
### 16.1 Sequence diagram notes
All sequence diagrams in this document are generated using the WebSequenceDiagrams.com web site. To generate them, paste the text below into the web tool.

#### 16.1.1 Push notifications, per user flow

```
=== Being Text ===
note over Developer, Automation, App Server:
     An App Developer like MovieMaker
     Wants to integrate with primary service like Dropbox
end note
note over DB Portal, DB App Registration, DB Notifications, DB Auth, DB Service: The primary service like Dropbox
note over Client: The end users' browser or installed app

note over Developer, Automation, App Server, DB Portal, DB App Registration, DB Notifications, Client : Manual App Registration


Developer <--> DB Portal : Login into Portal, App Registration UX
DB Portal -> +DB App Registration: App Name etc.
note over DB App Registration: Confirm Portal Access Token

DB App Registration -> -DB Portal: App ID
DB Portal <--> App Server: Developer copies App ID

note over Developer, Automation, App Server, DB Portal, DB App Registration, DB Notifications, Client : Manual Notification Registration

Developer <--> DB Portal: webhook registration UX
DB Portal -> +DB Notifications: Register: App Server webhook URL, Scope, App ID
Note over DB Notifications : Confirm Portal Access Token
DB Notifications -> -DB Portal: notification ID
DB Portal --> App Server : Developer may copy notification ID


note over Developer, Automation, App Server, DB Portal, DB App Registration, DB Notifications, Client : Client Authorization

Client -> +App Server : Request access to DB protected information
App Server -> -Client : Redirect to DB Authorization endpoint with authorization request
Client -> +DB Auth : Redirected authorization request
Client <--> DB Auth : Authorization UX
DB Auth -> -Client : Redirect back to App Server with code
Client -> +App Server : Redirect request back to access server with access code
App Server -> +DB Auth : Request tokens with access code
note right of DB Service: Cache that this User ID provided access to App ID
DB Auth -> -App Server : Response with access, refresh, and ID tokens
note right of App Server : Cache tokens by user ID
App Server -> -Client : Return information to client

note over Developer, Automation, App Server, DB Portal, DB App Registration, DB Notifications, Client : Notification Flow

Client <--> DB Service: Changes to user data - typical via interacting with App Server via Client
DB Service -> App Server : Notification with notification ID and user ID
App Server -> +DB Service : Request changed information with cached access tokens and "since" token
note over DB Service: Confirm User Access Token
DB Service -> -App Server : Response with data and new "since" token
note right of App Server: Update status and cache new "since" token
=== End Text ===
```

#### 16.1.2 Push notifications, firehose flow

```
=== Being Text ===
note over Developer, Automation, App Server:
     An App Developer like MovieMaker
     Wants to integrate with primary service like Dropbox
end note
note over DB Portal, DB App Registration, DB Notifications, DB Auth, DB Service: The primary service like Dropbox
note over Client: The end users' browser or installed app

note over Developer, Automation, App Server, DB Portal, DB App Registration, DB Notifications, Client : App Registration

alt Automated app registration
   Developer <--> Automation: Configure
   Automation -> +DB App Registration: App Name etc.
   note over DB App Registration: Confirm App Access Token
   DB App Registration -> -Automation: App ID, App Secret
   Automation --> App Server : Embed App ID, App Secret
else Manual app registration
   Developer <--> DB Portal : Login into Portal, App Registration UX
   DB Portal -> +DB App Registration: App Name etc.
   note over DB App Registration: Confirm Portal Access Token

   DB App Registration -> -DB Portal: App ID
   DB Portal <--> App Server: Developer copies App ID
end

note over Developer, Automation, App Server, DB Portal, DB App Registration, DB Notifications, Client : Client Authorization

Client -> +App Server : Request access to DB protected information
App Server -> -Client : Redirect to DB Authorization endpoint with authorization request
Client -> +DB Auth : Redirected authorization request
Client <--> DB Auth : Authorization UX
DB Auth -> -Client : Redirect back to App Server with code
Client -> +App Server : Redirect request back to access server with access code
App Server -> +DB Auth : Request tokens with access code
note right of DB Service: Cache that this User ID provided access to App ID
DB Auth -> -App Server : Response with access, refresh, and ID tokens
note right of App Server : Cache tokens by user ID
App Server -> -Client : Return information to client



note over Developer, Automation, App Server, DB Portal, DB App Registration, DB Notifications, Client : Notification Registration

App Server->+DB Notifications: Register: App server webhook URL, Scope, App ID
note over DB Notifications : Confirm User Access Token
DB Notifications -> -App Server: notification ID
note right of App Server : Cache the Notification ID and User Access Token



note over Developer, Automation, App Server, DB Portal, DB App Registration, DB Notifications, Client : Notification Flow

Client <--> DB Service: Changes to user data - typical via interacting with App Server via Client
DB Service -> App Server : Notification with notification ID and user ID
App Server -> +DB Service : Request changed information with cached access tokens and "since" token
note over DB Service: Confirm User Access Token
DB Service -> -App Server : Response with data and new "since" token
note right of App Server: Update status and cache new "since" token



=== End Text ===
```
[IANA-headers]: http://www.iana.org/assignments/message-headers/message-headers.xhtml
[rfc7231-7-1-1-1]: https://tools.ietf.org/html/rfc7231#section-7.1.1.1
[rfc-7230-3-1-1]: https://tools.ietf.org/html/rfc7230#section-3.1.1
[rfc-7231]: https://tools.ietf.org/html/rfc7231
[rest-in-practice]: http://www.amazon.com/REST-Practice-Hypermedia-Systems-Architecture/dp/0596805829/
[rest-on-wikipedia]: http://en.wikipedia.org/wiki/Representational_state_transfer
[rfc-5789]: http://tools.ietf.org/html/rfc5789
[rfc-5988]: http://tools.ietf.org/html/rfc5988
[rfc-3339]: https://tools.ietf.org/html/rfc3339
[cors-preflight]: http://www.w3.org/TR/cors/#resource-preflight-requests
[rfc-3864]: http://www.ietf.org/rfc/rfc3864.txt
[odata-json-annotations]: http://docs.oasis-open.org/odata/odata-json-format/v4.0/os/odata-json-format-v4.0-os.html#_Instance_Annotations
[cors]: http://www.w3.org/TR/access-control/
[cors-user-credentials]: http://www.w3.org/TR/access-control/#user-credentials
[cors-simple-headers]: http://www.w3.org/TR/access-control/#simple-header
[rfc-4627]: https://tools.ietf.org/html/rfc4627
[iso-8601]: http://www.ecma-international.org/ecma-262/5.1/#sec-15.9.1.15
[clr-time]: https://msdn.microsoft.com/en-us/library/System.DateTime(v=vs.110).aspx
[ecmascript-time]: http://www.ecma-international.org/ecma-262/5.1/#sec-15.9.1.1
[ole-date]: https://msdn.microsoft.com/en-us/library/windows/desktop/ms221199(v=vs.85).aspx
[ticks-time]: https://msdn.microsoft.com/en-us/library/windows/desktop/ms724290(v=vs.85).aspx
[unix-time]: https://msdn.microsoft.com/en-us/library/1f4c8f33.aspx
[windows-time]: https://msdn.microsoft.com/en-us/library/windows/desktop/ms724290(v=vs.85).aspx
[excel-time]: http://support.microsoft.com/kb/214326?wa=wsignin1.0
[wikipedia-iso8601-durations]: http://en.wikipedia.org/wiki/ISO_8601#Durations
[wikipedia-iso8601-intervals]: http://en.wikipedia.org/wiki/ISO_8601#Time_intervals
[wikipedia-iso8601-repeatingintervals]: http://en.wikipedia.org/wiki/ISO_8601#Repeating_intervals
[principal-of-least-astonishment]: http://en.wikipedia.org/wiki/Principle_of_least_astonishment
[odata-breaking-changes]: http://docs.oasis-open.org/odata/odata/v4.0/errata02/os/complete/part1-protocol/odata-v4.0-errata02-os-part1-protocol-complete.html#_Toc406398209
[websequencediagram-firehose-subscription-setup]: http://www.websequencediagrams.com/cgi-bin/cdraw?lz=bm90ZSBvdmVyIERldmVsb3BlciwgQXV0b21hdGlvbiwgQXBwIFNlcnZlcjogCiAgICAgQW4AEAUAJwkgbGlrZSBNb3ZpZU1ha2VyACAGV2FudHMgdG8gaW50ZWdyYXRlIHdpdGggcHJpbWFyeSBzZXJ2aWNlADcGRHJvcGJveAplbmQgbm90ZQoAgQwLQiBQb3J0YWwsIERCAIEJBVJlZ2lzdHIAgRkHREIgTm90aWZpYwCBLAVzACEGdXRoACsFUwBgBjogVGhlAF0eAIF_CkNsaWVudAAtBmVuZCB1c2VycycgYnJvd3NlciBvciBpbnN0YWxsZWQgYXBwCgCBIQwAgiQgAIFABQCBIS8AgQoGIDogTWFudWFsAIFzEQoKCgCDAgo8LS0-AIIqCiA6IExvZ2luIGludG8Agj8JAII1ECBVWCAKACoKLT4gKwCCWBM6AIQGBU5hbWUgZXRjLgCDFQ4AGxJDb25maXJtAIEBCEFjY2VzcyBUb2tlbgoKAIM3EyAtPiAtAINkCQBnBklEAIEMCwCBVQUAhQIMAIR3CmNvcGllcwArCACCIHAAhHMMAIMKDwCDABg6IHdlYmhvb2sgcgCCeg4AgnUSAIVQDToAhXYHZXIAgwgGAIcTBgBECVVSTCwgU2NvcGUAhzIGSUQKTgCGPQwAhhwNIACDBh4AHhEAgxEPbgCBagwAgxwNAIMaDiAAgx0MbWF5IGNvcHkALREAhVtqAIZHB0F1dGhvcml6AIY7BwCGXQctPiArAIEuDVJlcXVlc3QgYQCFOQZ0byBEQiBwcm90ZWN0ZWQgaW5mb3IAiiQGCgCDBQstPiAtAIctCVJlZGlyZWN0ADYHAGwNIGVuZHBvaW50AIoWBmEADw1yAHYGAIEQDACJVAcASwtlZAAYHgCICAgAMAcAcA4AhGoGAE0FAIEdFmJhY2sgdG8AhF8NaXRoIGNvZGUAghoaaQCBagcAgToHAD0JAII-B3MAPgsAglEHAEsFAIIzDgCBXw0Agn8GdG9rZW5zACcSAI0_BXJpZ2h0IG9mAItpDUNhY2hlIHRoYXQgdGhpcyBVc2VyIElEIHByb3ZpZGVkAINNCwCIZgoAggcJAIN7D3Nwb25zAI0_BwCECgYsIHJlZnJlc2gsIGFuZCBJRACBHAcAgQMPAIYADQCBDAcAgUUGYnkAjFkFIElEAIQkG3R1cm4AhF4MIHRvIGMAjR8FAIwRagCJVw1GbG93AIYqCQCMaQgAgmoKaGFuZ2UAj3YFAIFXBWRhdGEgLSB0eXBpY2FsIHZpYQCQDgVyYWN0aW5nAJAPBgCJQQt2aWEAjnsHCgCPNgogAIhDEACKZw0AkFMFAIkBDwCDDAUAgkYWKwBNCwCHWApjAIEyBQCHRg0AhWUHYWNoAIQeDACEfwVhbmQgInNpbmNlIgCFEQYAkSQOAIR3CgCNfwcAhHQFAIpQEACBUgsAhFAcAII8BWFuZCBuZXcAYRQAhFUTOiBVcGRhdGUgc3RhdHUAgSkGAIFDBQAxEwoKCg&s=mscgen
[websequencediagram-user-subscription-setup]: http://www.websequencediagrams.com/cgi-bin/cdraw?lz=bm90ZSBvdmVyIERldmVsb3BlciwgQXV0b21hdGlvbiwgQXBwIFNlcnZlcjogCiAgICAgQW4AEAUAJwkgbGlrZSBNb3ZpZU1ha2VyACAGV2FudHMgdG8gaW50ZWdyYXRlIHdpdGggcHJpbWFyeSBzZXJ2aWNlADcGRHJvcGJveAplbmQgbm90ZQoAgQwLQiBQb3J0YWwsIERCAIEJBVJlZ2lzdHIAgRkHREIgTm90aWZpYwCBLAVzACEGdXRoACsFUwBgBjogVGhlAF0eAIF_CkNsaWVudAAtBmVuZCB1c2VycycgYnJvd3NlciBvciBpbnN0YWxsZWQgYXBwCgCBIQwAgiQgAIFABQCBIS8AgQoGIDoAgWwRCgphbHQAgyUIAIEHBiByABQMICAAgxsLPC0tPgCDTws6IENvbmZpZ3VyZQogIACDaAsgLT4gKwCCWBMAegZOYW1lIGV0Yy4AhAgFAIMaDQAfEgBdBXJtAIQ_BUFjY2VzcyBUb2tlAIETBgCDOxIgLT4gLQCBFgxBcHAgSUQAhHwIY3JldACBGxAtPgCFFgsgOiBFbWJlZAAkFGVsc2UgTWFudWFsAIIEJACEbQkgOiBMb2dpbiBpbnRvAIUBCQCBKRFVWACGGAUALQoAgh8mAIIZKwCBCAcAgjoNAIIsHACGLwkAgj8IAIESDgCECAYAh1ELAIdFCmNvcGllcwAuCGVuZACEeGoAhWQHQXV0aG9yaXoAhV8HAIV6By0-ICsAg2ANUmVxdWVzdCBhAIRVBnRvIERCIHByb3RlY3RlZCBpbmZvcgCJQQYKAIQaCy0-IC0AhkoJUmVkaXJlY3QANgcAbA0gZW5kcG9pbnQAiTMGYQAPDXIAdgYAgRAMAIhxBwBLC2VkABgeAIRjCAAwB0EAcQxVWAoASQgAgRwWYmFjayB0bwCFdAwAilwFY29kZQCCGRppAIFpBwCBOQcAPQkAgj0HcwA-CwCCUAcASwUAgjIOAIFeDQCCfgZ0b2tlbnMAJxIAjFsFcmlnaHQgb2YAiwUNQ2FjaGUgdGhhdCB0aGlzIFVzZXIgSUQgcHJvdmlkZWQAg0wLAIU6BwCCBAwAg3oPc3BvbnMAjFsHAIQJBiwgcmVmcmVzaCwgYW5kIElEAIEcBwCBAw8AiDENAIEMBwCBRQZieQCLdQUgSUQAhCMbdHVybgCEXQwgdG8gYwCMOwUKCgCLL2oAjXUMAIwTDwCPNQotPisAjhwQOgCORQdlcgCMVwYAg3YIZWJob29rIFVSTCwgU2NvcGUAkAEGSUQAjwoOAI5rDSAAi2UKAINFBQCLYw0AHBEAgzUOOiBuAIE2DABgCACDCB1oZQCBaQ5JRACDYwUAahIAghB4RmxvdwCJMwkAjE0IAIV0CmhhbmdlAJIcBQCEYQVkYXRhIC0gdHlwaWNhbCB2aWEAkjQFcmFjdGluZwCSNQYAjV8LdmlhAJEhBwoAkVwKIACNfhAAhAsNAJJ5BQCCWQ8AhhYFAIVQFisATQsAimEKYwCBMgUAik8NAIhvB2FjaACHKAwAiAkFYW5kICJzaW5jZSIAiBsGAJNKDgCIAQoAhB0cAIFSCwCHWhwAgjwFYW5kIG5ldwBhFACHXxM6IFVwZGF0ZSBzdGF0dQCBKQYAgUMFADETCgoK&s=mscgen<|MERGE_RESOLUTION|>--- conflicted
+++ resolved
@@ -210,13 +210,8 @@
 https://api.contoso.com/v1.0/items?url=https://resources.contoso.com/shoes/fancy
 ```
 
-<<<<<<< HEAD
-### 7.2 URL LENGTH
+### 7.2 URL length
 The HTTP 1.1 message format, defined in RFC 7230, in section [3.1.1][rfc-7230-3-1-1], defines no length limit on the Request Line, which includes the target URL. From the RFC:
-=======
-### 7.2 URL length
-The HTTP 1.1 protocol, defined in RFC 2616, in section [3.2.1][rfc-2616-3-2-1], defines no URL length limit. From the RFC:
->>>>>>> c28b5d81
 
 > HTTP does not place a predefined limit on the length of a
    request-line. [...] A server that receives a request-target longer than any URI it wishes to parse MUST respond
