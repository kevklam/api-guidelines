--- conflicted
+++ resolved
@@ -471,110 +471,6 @@
 PUT https://service.azure.com/users/Jeff?api-version=2021-06-04
 ```
 
-<<<<<<< HEAD
-#### API Changes that require a version change
-
-There are three groups of changes that may happen to an API.
-
-1. Changes made to an **EXISTING** API version due to security or compliance reasons.  We shall refer to these types of changes as _Compliance changes_.
-2. Changes made to an API that may cause a client making the API call to fail, such as removal of an endpoint or property or changing the format of the body.  We refer to these types of changes as _Breaking changes_.
-3. Additive changes made to an API that do not cause a client making the API call to fail, such as the addition of a new optional property or a new endpoint.  We refer to these types of changes as _Evolutionary changes_.
-
-With the exception of _Compliance changes_ (which are extremely rare), Azure services must update the version number of their API whenever there is a change to the API, _no matter how small_.  Customers will "lock the API version" so that their code does not fail when the service introduces new features and will rely on the fact that your API version is a contract with the services that will never change.
-
-A _breaking change_ is any change in the API that may cause client or service code making the API call to fail. Obvious examples of such a change are the removal of an endpoint, adding or removing a required field or changing the format of the body (from XML to JSON for example). Even though we recommend clients ignore new fields, there are many libraries and clients that fail when new fields are introduced. Removing an endpoint from an API is always a _breaking change_.  Adding a new endpoint is always an _evolutionary change_.  Changes to properties may be _evolutionary_ or _breaking_ depending on the type of change and whether the change is to an input parameter or output parameter:
-
-| Property change        | Input        | Output       |
-|:-----------------------|:------------:|:------------:|
-| Remove a property      | Breaking     | Breaking     |
-| Add optional property  | Evolutionary | Breaking     |
-| Add required property  | Breaking     | Breaking     |
-| Data type change       | Breaking     | Breaking     |
-| Format change          | Breaking     | Breaking     |
-| Integer widens         | Evolutionary | Breaking     |
-| Integer narrows        | Breaking     | Evolutionary |
-| Add new value to enum  | Evolutionary | Breaking     |
-| Remove value from enum | Breaking     | Breaking     |
-| Optional to required   | Breaking     | Breaking     |
-| Required to optional   | Evolutionary | Breaking     |
-
-
-:ballot_box_with_check: **YOU SHOULD** use a date oriented semantic as the version numbering scheme of your API, e.g. `2021-05-01-preview.1`.
-
-:white_check_mark: **DO** increment the version of your API for _Compliance changes_.
-
-:white_check_mark: **DO** review any breaking changes with the Azure REST API stewardship board prior to seeking approval through the [Azure Global Breaking Change Policy][7]. 
-
-:white_check_mark: **DO** follow the [Azure Global Retirement Policy][7] for any deprecated APIs.  
-
-:white_check_mark: **DO** increment the major version (if using SemVer) for any breaking changes.
-
-:white_check_mark: **DO** increment the version bump for _evolutionary changes. If the service is using SemVer for versioning, evolutionary changes constitute a minor version change.
-
-:ballot_box_with_check: **YOU SHOULD** review any _evolutionary change_ with the Azure API stewardship board.
-
-
-#### Changing the API without changing the version
-
-Because the API version represents a contract that a developer can rely on when generating SDKs to communicate with the service, there are a limited set of situations where changing the API is permissable without a version bump.  The only changes universally allowed:
-
-1. Adding a new (optional) value to an extensible enum.
-
-An extensible enum is (in essence) a string.  The values of the extensible enum drive intellisense and documentation, but the values are not considered exhaustive.
-
-If a service is **ONLY** available in the Azure public cloud, then an additional situation can be used to add functionality without changing the version:
-
-1. Adding a new (optional) query parameter to adjust the output (for example, adding filter options to a list operation).
-2. Adding optional computed read-only output values that are generated based on the new (optional) query parameters.
-
-For example, let's say an image service wants to add bounding-box information to the output of an operation.  The service can add a new query parameter `includeBoundingBox=true` and then include the bounding box information within the output only when the new query parameter is specified.  A version bump is recommended, but not required.  
-
-If not changing the API version, the service **MUST** update all data centers before the new query parameter is advertised to customers.
-
-:no_entry: **DO NOT** use this mechanism to get around the version bump.  Adding such query parameters results in sub-optimal API designs and should only be used for exceptional circumstances.
-
-This functionality is only available for single cloud deployments because the API version specifies the contract with the developer. Consider, for example, if such a functionality was included in Azure public cloud and not a sovereign cloud. A developer creating an SDK based on this functionality may see the application work in one cloud but fail when targeting the other despite using the same API version in both cases.  For the purposes of this situation, "other clouds" includes Azure Stack and other deployment mechanisms such as containers for on-premise usage.
-
-
-All situations where the API definition is changed (irrespective of whether a version change happens or not)
- **MUST** be reviewed by the Azure REST API stewardship board before release.  
-
-#### Preview Versions
-
-Preview versions of the API can be indicated by adding the suffix `-preview.X` to the end of the API version, where `X` is an incrementing integer.  For example:
-
-* `2021-05-01-preview.1`
-* `1.0-preview.2`
-
-Preview versions are not treated the same way as release versions.  In general, there are two types of previews:
-
-* **Private** previews are released to a known subset of users.  The service team knows how to contact each person within the private preview.  There are no restrictions on changes within a private preview, as long as the service team communicates effectively with their users on what changes are made and when they will be made.
-
-* **Public** previews are released broadly, but contain APIs that may change between previews and may be deleted prior to the final version.  The `X` integer (indicating the revision of the preview) must be incremented for all breaking changes (resulting in a new API version).  Evolutionary changes may be added as needed, as long as the change is communicated broadly.
-
-You should follow the axiom "don't surprise your customers" when deciding whether to increment the preview version, and err on the side of incrementing the preview version.
-
-Preview APIs [follow a different path for deprecation and retirement](https://dev.azure.com/msazure/AzureWiki/_wiki/wikis/AzureWiki.wiki/37683/Retirement-of-Previews), and are not subject to the same guarantees as APIs marked as generally available.  Preview APIs have a life-span of not more than 12 months, after which they must be retired. 
-
-#### Why Azure recommends conservative API versioning
-
-Azure history is replete with anecdotes that directly relate to API versioning.  For instance, Cognitive Services unintentionally broke customers by making changes to the API structure without a version bump with updates that they did not think would be breaking changes.  These changes led customers to question the stability and maturity of the product and increased the churn rate for the services.
-
-Even changes that are evolutionary can cause problems.  For instance, let's say that a service adds a new feature via a new endpoint in the API.  The SDK gets updates to support this new API, but the service does not bump the version number.  Since the roll out of the new feature is not atomic, there is a period of time (potentially months long) where the feature is available in some regions but not others.  A customer has the potential for attempting to use the feature in two different regions and having it work in one region but not the other, despite the two regions supporting the same version number.  This is only made worse when we consider Azure Stack, which can be upwards of a year behind the public cloud offerings.
-
-There are a few mechanisms that can reduce breaking changes and their effects on our customers.
-
-#### Use PATCH instead of PUT for updates
-=======
-:white_check_mark: **DO** use a later date for each new version
-
-:white_check_mark: **DO** suffix the date with '-preview' for a preview API
-```text
-PUT https://service.azure.com/users/Jeff?api-version=2021-06-04-preview
-```
-> The only difference between a private and public preview is whether you publicly document the API; there is no impact to the 'api-version' value
->>>>>>> 6f0f896f
-
 :no_entry: **DO NOT** use the same date when transitioning from a preview API to a GA API. If the preview 'api-version' is '2021-06-04-preview', the GA version of the API <b>must be</b> a date later than 2021-06-04
 
 :white_check_mark: **DO** use a later date for each new preview version
