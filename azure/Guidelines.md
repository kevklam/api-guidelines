--- conflicted
+++ resolved
@@ -475,8 +475,6 @@
 
 ### Performing an Action
 
-<<<<<<< HEAD
-=======
 ### Collections
 
 The standard REST pattern for accessing a collection of resources is with a _GET_ method on the collection URL.
@@ -695,7 +693,6 @@
 > Note: If the server can't honor _skip_ or _maxpagesize_ (e.g. a negative value is specified), the server MUST return an error to the client informing about it instead of just ignoring the query options.
 > This will avoid the risk of the client making assumptions about the data returned.
 
->>>>>>> 12257056
 ### API Versioning
 
 Azure services need to change over time. However, when changing a service, there are 2 requirements:
