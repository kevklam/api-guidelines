--- conflicted
+++ resolved
@@ -898,9 +898,7 @@
 
 :white_check_mark: **DO** Ensure that RBAC roles are backward compatible, and specifically, do not take away permissions from a role that would break the operation of the service. Any change of RBAC roles that results in a change of the service behavior is considered a breaking change.
 
-<<<<<<< HEAD
-:heavy_check_mark: **YOU MAY** use Shared Access Signatures [SAS](https://docs.microsoft.com/en-us/azure/storage/common/storage-sas-overview) to provide access to Storage objects.
-=======
+
 ##### Handling 'downstream' errors
 It is not uncommon to rely on other services, e.g. storage, when implementing your service. Inevitably, the services you depend on will fail. In these situations, you can include the downstream error code and text in the inner-error of the response body. This provides a consistent pattern for handling errors in the services you depend upon.
 
@@ -913,7 +911,6 @@
 Designing an API for accessing a single file, depending on your scenario, is relatively straight forward.
 
 :heavy_check_mark: **YOU MAY** use a Shared Access Signature [SAS](https://docs.microsoft.com/en-us/azure/storage/common/storage-sas-overview) to provide access to a single file. SAS is considered the minimum security for files and can be used in lieu of, or in addition to, RBAC.
->>>>>>> 264d98d9
 
 :ballot_box_with_check: **YOU SHOULD** if using HTTP (not HTTPS) document to users that all information is sent over the wire in clear text.
 
